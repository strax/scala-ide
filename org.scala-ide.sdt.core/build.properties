source.. = src/
output.. = target/classes/
bin.includes = META-INF/,\
<<<<<<< HEAD
  .,\
  docs/,\
  icons/,\
  plugin.xml,\
  toc.xml,\
  license.html,\
  about.ini,\
  about.png,\
  templates/
=======
               .,\
               docs/,\
               icons/,\
               plugin.xml,\
               toc.xml,\
               license.html,\
               about.ini,\
               about.png,\
               templates/,\
               lib/,\
               plugin.properties
>>>>>>> d76383b3
<|MERGE_RESOLUTION|>--- conflicted
+++ resolved
@@ -1,17 +1,6 @@
 source.. = src/
 output.. = target/classes/
 bin.includes = META-INF/,\
-<<<<<<< HEAD
-  .,\
-  docs/,\
-  icons/,\
-  plugin.xml,\
-  toc.xml,\
-  license.html,\
-  about.ini,\
-  about.png,\
-  templates/
-=======
                .,\
                docs/,\
                icons/,\
@@ -22,5 +11,4 @@
                about.png,\
                templates/,\
                lib/,\
-               plugin.properties
->>>>>>> d76383b3
+               plugin.properties