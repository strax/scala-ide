<?xml version="1.0" encoding="UTF-8"?>
<project xsi:schemaLocation="http://maven.apache.org/POM/4.0.0 http://maven.apache.org/xsd/maven-4.0.0.xsd" xmlns="http://maven.apache.org/POM/4.0.0"
    xmlns:xsi="http://www.w3.org/2001/XMLSchema-instance">
  <modelVersion>4.0.0</modelVersion>
  <parent>
    <groupId>org.scala-ide</groupId>
    <artifactId>scala-ide-for-eclipse</artifactId>
    <version>2.0.0-SNAPSHOT</version>
    <relativePath>../org.scala-ide.build/pom.xml</relativePath>
  </parent>
  <artifactId>org.scala-ide.sdt.core</artifactId>
  <packaging>eclipse-plugin</packaging>

  <dependencies>
    <dependency>
      <groupId>org.scala-ide</groupId>
      <artifactId>org.scala-ide.sdt.aspects</artifactId>
      <version>${project.version}</version>
    </dependency>
<<<<<<< HEAD
    <!--dependency>
      <groupId>org.scala-ide</groupId>
      <artifactId>org.scala-ide.sdt.compiler.ext</artifactId>
      <version>${project.version}</version>
    </dependency-->
=======
>>>>>>> 419d48f1
    <dependency>
    	<groupId>com.miglayout</groupId>
    	<artifactId>miglayout</artifactId>
    	<version>3.7.4</version>
    	<type>jar</type>
    	<scope>compile</scope>
    </dependency>
  </dependencies>
  
  <build>
    <plugins>
      <plugin>
        <groupId>org.sonatype.tycho</groupId>
        <artifactId>target-platform-configuration</artifactId>
        <version>${tycho.version}</version>
        <configuration>
          <resolver>p2</resolver>
          <pomDependencies>consider</pomDependencies>
        </configuration>
      </plugin>
      <plugin>
        <groupId>org.sonatype.tycho</groupId>
        <artifactId>maven-osgi-compiler-plugin</artifactId>
        <version>${tycho.version}</version>
        <configuration>
          <excludeResources>
            <excludeResource>**/*.scala</excludeResource>
          </excludeResources>
        </configuration>
      </plugin>
      <plugin>
        <groupId>org.scala-tools</groupId>
        <artifactId>maven-scala-plugin</artifactId>
        <version>2.15.0</version>
        <executions>
          <execution>
            <goals>
              <goal>compile</goal>
            </goals>
          </execution>
        </executions>
        <configuration>
          <jvmArgs>
            <jvmArg>-Xms512m</jvmArg>
            <jvmArg>-Xmx1024m</jvmArg>
          </jvmArgs>
        </configuration>
      </plugin>
      <plugin>
        <artifactId>maven-antrun-plugin</artifactId>
        <version>1.6</version>
        <executions>
          <execution>
            <phase>generate-resources</phase>
            <id>aboutIni</id>
            <goals><goal>run</goal></goals>
            <configuration>
              <target>
                <exec dir="${basedir}" executable="git" logError="true" outputproperty="gitLastCommitInfo" failonerror="false">
                  <arg line="log -1 --format='%d%n%nLast Commit by %cN at %ci%n  subject : %s%n  hash    : %H%n  parent  : %P'"/>
                </exec>
                <property name="gitLastCommitInfo" value="( can't retrive git's Last Commit Info )"/>
                <property name="aboutText">
The Scala IDE for Eclipse
(c) LAMP/EPFL and Scala Solutions

The Scala IDE for Eclipse provides an integrated environment for creating Scala programs.
Visit http://scala-ide.org/


Scala Solutions Team: Iulian Dragos, Donna Malayeri, Martin Odersky, Hubert Plocinicak, Eugene Vigdorchik
ScalaIDE.org organizer: Miles Sabin
Many thanks to David Bernard, Matt Russell, Mirko Stocker, Joshua Suereth, and all other contributors.

Version details :
                </property>
                <propertyfile
                  file="${basedir}/about.ini"
                  comment="Property 'featureImage' contains path to feature image (32x32)">
                  <entry  key="featureImage" default="" operation="=" value="about.png"/>
                  <entry  key="aboutText" default="" operation="=" value="${aboutText} ${gitLastCommitInfo}"/>
                </propertyfile>
              </target>
            </configuration>
          </execution>
        </executions>
      </plugin>
    </plugins>
  </build>
</project><|MERGE_RESOLUTION|>--- conflicted
+++ resolved
@@ -5,7 +5,7 @@
   <parent>
     <groupId>org.scala-ide</groupId>
     <artifactId>scala-ide-for-eclipse</artifactId>
-    <version>2.0.0-SNAPSHOT</version>
+    <version>1.0.0-SNAPSHOT</version>
     <relativePath>../org.scala-ide.build/pom.xml</relativePath>
   </parent>
   <artifactId>org.scala-ide.sdt.core</artifactId>
@@ -17,14 +17,11 @@
       <artifactId>org.scala-ide.sdt.aspects</artifactId>
       <version>${project.version}</version>
     </dependency>
-<<<<<<< HEAD
     <!--dependency>
       <groupId>org.scala-ide</groupId>
       <artifactId>org.scala-ide.sdt.compiler.ext</artifactId>
       <version>${project.version}</version>
     </dependency-->
-=======
->>>>>>> 419d48f1
     <dependency>
     	<groupId>com.miglayout</groupId>
     	<artifactId>miglayout</artifactId>
@@ -58,7 +55,7 @@
       <plugin>
         <groupId>org.scala-tools</groupId>
         <artifactId>maven-scala-plugin</artifactId>
-        <version>2.15.0</version>
+        <version>2.15.1</version>
         <executions>
           <execution>
             <goals>
