--- conflicted
+++ resolved
@@ -35,7 +35,7 @@
   protected val configurer = new WeavingStateConfigurer
   
   val heapSize = Runtime.getRuntime.maxMemory / (1024 * 1024)
-  val recommendedHeap = 1024
+  val recommendedHeap = 1500
   
   protected val prefStore: IPreferenceStore = PreferenceConstants.getPreferenceStore
   
@@ -51,11 +51,7 @@
   protected var delayText: Text = null
   
   protected var boldFont: Font = null
-<<<<<<< HEAD
-  
-=======
-    
->>>>>>> 419d48f1
+
 //  protected val markOccurrencesData = new BoolWidgetData(PreferenceConstants.EDITOR_MARK_OCCURRENCES, false)
   protected val completionData = new BoolWidgetData("", true) {      
     val mylynCompletion = "org.eclipse.mylyn.java.ui.javaAllProposalCategory"
@@ -241,24 +237,10 @@
       link.setText(
           "See <a href=\"http://wiki.eclipse.org/FAQ_How_do_I_increase_the_heap_size_available_to_Eclipse%3F\">" +
           "instructions for changing heap size</a>.")
-<<<<<<< HEAD
           
-      link.addListener (SWT.Selection, new Listener {
-        def handleEvent(e: Event) {
-          try {
-            val browserSupport = PlatformUI.getWorkbench.getBrowserSupport
-            browserSupport.getExternalBrowser.openURL(new java.net.URL(e.text))
-          } catch {
-            case e: Exception => e.printStackTrace
-          }
-        }  
-      })
-=======
-                    
       link.addListener(SWT.Selection, DiagnosticDialog.linkListener)
->>>>>>> 419d48f1
-    }
-
+    }
+    
     val otherGroup = newGroup("Additional", control, new GridLayout(1, true))
     
     val knownIssuesLink = new Link(otherGroup, SWT.NONE)
@@ -446,7 +428,7 @@
         browserSupport.getExternalBrowser.openURL(new java.net.URL(e.text))
       } catch {
         case e: Exception => e.printStackTrace
-      }
+}
     }  
   }  
 }