--- conflicted
+++ resolved
@@ -5,14 +5,6 @@
 package scala.tools.eclipse
 package refactoring
 
-<<<<<<< HEAD
-import util.FileUtils
-import org.eclipse.core.resources.{IFile, ResourcesPlugin}
-import org.eclipse.core.runtime.{IProgressMonitor, CoreException, Status, IStatus, Path}
-import org.eclipse.ltk.core.refactoring.{Refactoring => LTKRefactoring, Change, RefactoringStatus, CompositeChange}
-import org.eclipse.ltk.ui.refactoring.RefactoringWizardPage
-import scala.tools.eclipse.javaelements.ScalaSourceFile
-=======
 import org.eclipse.core.resources.IFile
 import org.eclipse.core.runtime.{CoreException, IProgressMonitor, IStatus, Status}
 import org.eclipse.ltk.core.refactoring.{Change, CompositeChange, Refactoring => LTKRefactoring, RefactoringStatus}
@@ -21,7 +13,6 @@
 import scala.tools.eclipse.util.FileUtils
 import scala.tools.eclipse.ScalaPlugin
 import scala.tools.refactoring.common.{InteractiveScalaCompiler, Selections, TreeNotFound}
->>>>>>> 0922f6c6
 import scala.tools.refactoring.MultiStageRefactoring
 import scala.tools.nsc.util.SourceFile
 
@@ -75,19 +66,9 @@
    */
   private [refactoring] lazy val preparationResult = refactoring.prepare(selection)
   
-<<<<<<< HEAD
-  def createChange(pm: IProgressMonitor): CompositeChange = new CompositeChange(getName) {
-    for (
-      changes <- createRefactoringChanges();  
-      (abstractFile, fileChanges) <- changes.groupBy(_.file);
-      ifile <- FileUtils.toIFile(abstractFile) 
-    ) {
-     add(EditorHelpers.createTextFileChange(ifile, fileChanges))
-=======
   def createChange(pm: IProgressMonitor): CompositeChange = {
     new CompositeChange(getName) {
       scalaChangesToEclipseChanges(performRefactoring()) foreach add
->>>>>>> 0922f6c6
     }
   }
       
