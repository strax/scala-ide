/*
 * Copyright 2005-2010 LAMP/EPFL
 */

package scala.tools.eclipse
package refactoring

import org.eclipse.ltk.ui.refactoring.RefactoringWizard
import org.eclipse.core.resources.IFile
import org.eclipse.core.runtime.IProgressMonitor
import org.eclipse.ltk.core.refactoring.Refactoring
import org.eclipse.ltk.ui.refactoring.RefactoringWizardOpenOperation
import org.eclipse.jface.viewers.ISelection
import org.eclipse.jface.action.IAction
import org.eclipse.ui.IEditorActionDelegate
import org.eclipse.ui.IWorkbenchWindowActionDelegate
import org.eclipse.ui.PlatformUI
import org.eclipse.ltk.core.refactoring.RefactoringStatus
import scala.tools.eclipse.javaelements.ScalaSourceFile
import org.eclipse.jface.text.link._
import org.eclipse.swt.widgets.Shell

/**
 * This is the abstract driver of a refactoring execution: it is the 
 * entry point when a refactoring is executed and manages the wizards.
 * 
 * Each concrete refactoring action needs to implement the abstract
 * `createRefactoring` method which instantiates a ScalaIdeRefactoring.
 */
trait RefactoringAction extends ActionAdapter {
  
  /**
   * This factory method needs to be implemented by subclasses to
   * construct an appropriate ScalaIdeRefactoring instance.
   */
  def createRefactoring(selectionStart: Int, selectionEnd: Int, file: ScalaSourceFile): ScalaIdeRefactoring
 
  /**
   * Creates a ScalaRefactoringWizard for this ScalaIdeRefactoring instance.
   * 
   * @param refactoring An optional ScalaIdeRefactoring instance.
   * @return When None is passed, an instance of ErrorRefactoringWizard is returned.
   */
  def createWizardForRefactoring(refactoring: Option[ScalaIdeRefactoring]): RefactoringWizard = {
    refactoring map (new ScalaRefactoringWizard(_)) getOrElse (new ErrorRefactoringWizard("Error, not a text editor."))
  }
  
  /**
   * Creates a ScalaIdeRefactoring for the current active editor and selection. If no appropriate
   * editor can be found of if it's not possible to create a ScalaSourceFile for this editor,
   * None is returned.
   */
  def createScalaIdeRefactoringForCurrentEditorAndSelection(): Option[ScalaIdeRefactoring] = {
    import EditorHelpers._
    
    withScalaFileAndSelection { (scalaFile, selection) =>
<<<<<<< HEAD
      createRefactoring(selection.getOffset, selection.getOffset + selection.getLength, scalaFile)
=======
      Some(createRefactoring(selection.getOffset, selection.getOffset + selection.getLength, scalaFile))
>>>>>>> d76383b3
    }
  }
  
  /**
   * Runs the given wizard in a RefactoringWizardOpenOperation and the current shell.
   * 
   * Some of the refactoring implementations don't run in a wizard but make use of the
   * linked mode ui. These refactorings call `enterLinkedModeUi` directly.
   */
  def runRefactoring(wizard: RefactoringWizard, shell: Shell) {              
    (new RefactoringWizardOpenOperation(wizard)).run(shell, "Scala Refactoring")
  }
  
  def run(action: IAction) {
    val shell = PlatformUI.getWorkbench.getActiveWorkbenchWindow.getShell
    runRefactoring(createWizardForRefactoring(createScalaIdeRefactoringForCurrentEditorAndSelection()), shell)
  }
}<|MERGE_RESOLUTION|>--- conflicted
+++ resolved
@@ -54,11 +54,7 @@
     import EditorHelpers._
     
     withScalaFileAndSelection { (scalaFile, selection) =>
-<<<<<<< HEAD
-      createRefactoring(selection.getOffset, selection.getOffset + selection.getLength, scalaFile)
-=======
       Some(createRefactoring(selection.getOffset, selection.getOffset + selection.getLength, scalaFile))
->>>>>>> d76383b3
     }
   }
   
