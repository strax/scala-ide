--- conflicted
+++ resolved
@@ -23,7 +23,6 @@
         Box("Standard",
             List(deprecation, g, optimise, target, unchecked,
              pluginOptions, nospecialization, verbose)),
-<<<<<<< HEAD
         Box("Advanced",
             List(checkInit, Xchecknull, elidebelow,
                  Xexperimental, future, XlogImplicits,
@@ -38,19 +37,6 @@
         Box("Presentation Compiler",
             List(YpresentationDebug, YpresentationVerbose, YpresentationLog, YpresentationReplay, YpresentationDelay))
     )
-=======
-      Box("Advanced",
-    	List(checkInit, Xchecknull, elidebelow,
-             Xexperimental, future, XlogImplicits,
-             Xmigration28, noassertions, nouescape, plugin, disable,
-             require, pluginsDir, Xwarnfatal)),
-      Box("Private",
-        List(Xcloselim, Xdce, inline, Xlinearizer, Ynogenericsig, noimports,
-             selfInAnnots, Yrecursion, refinementMethodDispatch,
-             Ywarndeadcode, Ybuildmanagerdebug)),
-      Box("Presentation Compiler",
-        List(YpresentationDebug, YpresentationVerbose, YpresentationLog, YpresentationReplay, YpresentationDelay)))
->>>>>>> 419d48f1
   }
   
   def compilerSettings: List[Box] = shownSettings(ScalaPluginSettings)
@@ -60,15 +46,13 @@
   }
 
   def buildManagerSettings: List[Box] = {
-    List(
-      Box("Build manager", List(buildManager, trackDepProjectChanges, alwaysCleanBuild))
-    )    
+    List(Box("Build manager", List(buildManager)))    
   }
 
   def tuningSettings: List[Box] = {
     List(
       Box("Editor Tuning", List(outputInClasspath, compileOnTyping, useContentOfEditor, classBreakpoint, markOccurencesForSelectionOnly, markOccurencesTStrategy, timeOutBodyReq))
-      , Box("Builder Tuning", List(markUnusedImports, ignoreErrorOnJavaFile))
+      , Box("Builder Tuning", List(markUnusedImports, ignoreErrorOnJavaFile, trackDepProjectChanges, alwaysCleanBuild))
       , Box("QuickFix Tuning", List(quickfixImportByText))
       , Box("Logging Tuning", List(tracerEnabled))
       , Box("Editor Debug", List(exceptionOnCreatePresentationCompiler))
