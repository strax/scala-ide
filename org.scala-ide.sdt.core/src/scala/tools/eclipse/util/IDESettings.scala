/*
 * Copyright 2005-2010 LAMP/EPFL
 */
// $Id$

package scala.tools.eclipse
package util

import scala.tools.eclipse.properties.SettingsAddOn
import scala.tools.nsc.Settings

object IDESettings {
  import ScalaPluginSettings._
<<<<<<< HEAD
  
  case class Box(name: String, userSettings: List[Settings#Setting])
  
=======
  case class Box(name: String, userSettings: List[Settings#Setting])
>>>>>>> a49215d1
  def shownSettings(s : Settings) : List[Box] = {
    import s._

    List(
<<<<<<< HEAD
        Box("Standard",
            List(deprecation, g, optimise, target, unchecked,
                 pluginOptions, nospecialization)),
        Box("Advanced",
            List(checkInit, Xchecknull, elidebelow,
                 Xexperimental, future, XlogImplicits,
                 Xmigration28, noassertions, nouescape, plugin, disable,
                 require, pluginsDir, Xwarnfatal, Xwarninit)),
        Box("Private",
            List(Xcloselim, Xdce, inline, Xlinearizer, Ynogenericsig, noimports,
                 selfInAnnots, Yrecursion, refinementMethodDispatch,
                 YmethodInfer, YdepMethTpes, Ywarndeadcode, Ybuildmanagerdebug))
        // BACK-2.8
        //Box("Presentation Compiler",
        //    List(YpresentationDebug, YpresentationVerbose, YpresentationLog, YpresentationReplay))
    )
  }
  
  def pluginSettings: List[Box] = {
    val Yplugininfo = BooleanSetting("-plugininfo", "Print Scala plugin debugging info")
    List(Box("Scala Plugin Debugging", List(Yplugininfo)))    
  }
  
  def tuningSettings: List[Box] = {
    List(
      Box("Editor Tuning", List(outputInClasspath, compileOnTyping, useContentOfEditor, alwaysCleanBuild, classBreakpoint, markOccurencesForSelectionOnly, markOccurencesTStrategy, timeOutBodyReq))
      , Box("Builder Tuning", List(markUnusedImports, ignoreErrorOnJavaFile))
      , Box("QuickFix Tuning", List(quickfixImportByText))
      , Box("Logging Tuning", List(tracerEnabled))
      , Box("Editor Debug", List(exceptionOnCreatePresentationCompiler))
    )
  }

  val outputInClasspath = BooleanSetting("_output in classpath", "append the outputs folders to the classpath (explicitly)", true)
  val compileOnTyping = BooleanSetting("_auto compile", "compile file on typing (else compile on save)", true)
  val useContentOfEditor = BooleanSetting("_editor content", "use content from Editor for compilation instead of saved file (may lock/freeze)", false)
  val alwaysCleanBuild = BooleanSetting("_clean+build", "always do a clean+full build", false)
  val classBreakpoint = BooleanSetting("_class breakpoint", "support toggling breakpoint on class from editor", false)
  val markOccurencesForSelectionOnly = BooleanSetting("_mark occurrences on selection", "doesn't try to mark occurrences if there is no selection", true)
  val markOccurencesTStrategy = {
    val choices = ScalaPlugin.plugin.updateOccurrenceAnnotationsService.strategies
    ChoiceSetting("_mark occurrences threading", "is which thread mark occurrences should run", choices , choices.head)
  }
  val timeOutBodyReq = IntSetting("_timeout body req", "timeout (ms) to access body/AST of a source file", 3000, Some((0,60000)), parseInt)
  val exceptionOnCreatePresentationCompiler = BooleanSetting("_exceptionOnCreatePresentationCompiler", "(for ScalaIDE debugging only) throw an exception when trying to create ScalaPresentationCompiler", false)

  val tracerEnabled = BooleanSetting("_tracer printing", "print tracer info on stdout/stderr", false)

  val markUnusedImports = BooleanSetting("_mark unused imports", "", true)
  val ignoreErrorOnJavaFile = BooleanSetting("_ignore error on java", "the scala builder should not report error about *.java", true)
  
  val quickfixImportByText = BooleanSetting("_import via text", "quick fix for import done by text manipulation (else by AST/refactoring)", false)

  def parseInt(s : String) : Option[Int] = {
    try {
      Some( s.toInt )
    } catch {
      case _ => None
    }
  }
}

object ScalaPluginSettings extends SettingsAddOn {
  val YPlugininfo = BooleanSetting("-plugininfo", "Enable logging of the Scala Plugin info")
}
=======
      Box("Standard",
        List(deprecation, g, optimise, target, unchecked,
             pluginOptions, nospecialization, verbose)),
      Box("Advanced",
    	List(checkInit, Xchecknull, elidebelow,
             Xexperimental, future, XlogImplicits,
             Xmigration28, noassertions, nouescape, plugin, disable,
             require, pluginsDir, Xwarnfatal, Xwarninit)),
      Box("Private",
        List(Xcloselim, Xdce, inline, Xlinearizer, Ynogenericsig, noimports,
             selfInAnnots, Yrecursion, refinementMethodDispatch,
             Ywarndeadcode, Ybuildmanagerdebug)),
      Box("Presentation Compiler",
        List(YpresentationDebug, YpresentationVerbose, YpresentationLog, YpresentationReplay, YpresentationDelay)))
  }
  
  def pluginSettings: List[Box] = {
    List(Box("Scala Plugin Debugging", List(YPlugininfo)))    
  }
  
  def buildManagerSettings: List[Box] = {
    List(Box("Build manager", List(buildManager)))    
  }
}

object ScalaPluginSettings extends Settings {
  val YPlugininfo = BooleanSetting("-plugininfo", "Enable logging of the Scala Plugin info")
  val buildManager = ChoiceSetting("-buildmanager", "which", "Build manager to use", List("refined", "sbt0.9"), "refined")
}
>>>>>>> a49215d1
<|MERGE_RESOLUTION|>--- conflicted
+++ resolved
@@ -11,21 +11,16 @@
 
 object IDESettings {
   import ScalaPluginSettings._
-<<<<<<< HEAD
-  
+
   case class Box(name: String, userSettings: List[Settings#Setting])
-  
-=======
-  case class Box(name: String, userSettings: List[Settings#Setting])
->>>>>>> a49215d1
+
   def shownSettings(s : Settings) : List[Box] = {
     import s._
 
     List(
-<<<<<<< HEAD
         Box("Standard",
             List(deprecation, g, optimise, target, unchecked,
-                 pluginOptions, nospecialization)),
+             pluginOptions, nospecialization, verbose)),
         Box("Advanced",
             List(checkInit, Xchecknull, elidebelow,
                  Xexperimental, future, XlogImplicits,
@@ -34,18 +29,22 @@
         Box("Private",
             List(Xcloselim, Xdce, inline, Xlinearizer, Ynogenericsig, noimports,
                  selfInAnnots, Yrecursion, refinementMethodDispatch,
-                 YmethodInfer, YdepMethTpes, Ywarndeadcode, Ybuildmanagerdebug))
+                 YmethodInfer, YdepMethTpes,
+                 Ywarndeadcode, Ybuildmanagerdebug))
         // BACK-2.8
         //Box("Presentation Compiler",
-        //    List(YpresentationDebug, YpresentationVerbose, YpresentationLog, YpresentationReplay))
+        //    List(YpresentationDebug, YpresentationVerbose, YpresentationLog, YpresentationReplay, YpresentationDelay))
     )
   }
   
   def pluginSettings: List[Box] = {
-    val Yplugininfo = BooleanSetting("-plugininfo", "Print Scala plugin debugging info")
-    List(Box("Scala Plugin Debugging", List(Yplugininfo)))    
+    List(Box("Scala Plugin Debugging", List(YPlugininfo)))    
   }
-  
+
+  def buildManagerSettings: List[Box] = {
+    List(Box("Build manager", List(buildManager)))    
+  }
+
   def tuningSettings: List[Box] = {
     List(
       Box("Editor Tuning", List(outputInClasspath, compileOnTyping, useContentOfEditor, alwaysCleanBuild, classBreakpoint, markOccurencesForSelectionOnly, markOccurencesTStrategy, timeOutBodyReq))
@@ -87,35 +86,5 @@
 
 object ScalaPluginSettings extends SettingsAddOn {
   val YPlugininfo = BooleanSetting("-plugininfo", "Enable logging of the Scala Plugin info")
+  val buildManager = ChoiceSetting("-buildmanager", "which Build manager to use", List("refined", "sbt0.9"), "refined")
 }
-=======
-      Box("Standard",
-        List(deprecation, g, optimise, target, unchecked,
-             pluginOptions, nospecialization, verbose)),
-      Box("Advanced",
-    	List(checkInit, Xchecknull, elidebelow,
-             Xexperimental, future, XlogImplicits,
-             Xmigration28, noassertions, nouescape, plugin, disable,
-             require, pluginsDir, Xwarnfatal, Xwarninit)),
-      Box("Private",
-        List(Xcloselim, Xdce, inline, Xlinearizer, Ynogenericsig, noimports,
-             selfInAnnots, Yrecursion, refinementMethodDispatch,
-             Ywarndeadcode, Ybuildmanagerdebug)),
-      Box("Presentation Compiler",
-        List(YpresentationDebug, YpresentationVerbose, YpresentationLog, YpresentationReplay, YpresentationDelay)))
-  }
-  
-  def pluginSettings: List[Box] = {
-    List(Box("Scala Plugin Debugging", List(YPlugininfo)))    
-  }
-  
-  def buildManagerSettings: List[Box] = {
-    List(Box("Build manager", List(buildManager)))    
-  }
-}
-
-object ScalaPluginSettings extends Settings {
-  val YPlugininfo = BooleanSetting("-plugininfo", "Enable logging of the Scala Plugin info")
-  val buildManager = ChoiceSetting("-buildmanager", "which", "Build manager to use", List("refined", "sbt0.9"), "refined")
-}
->>>>>>> a49215d1
