--- conflicted
+++ resolved
@@ -80,19 +80,19 @@
         compiler.askReload(this, contents)
       }
       val sourceLength = contents.length // sourceFile.length
-      compiler.ask { () =>
-        Defensive.tryOrLog[Boolean](false) {
+      Defensive.tryOrLog[Boolean](false) {
+        compiler.ask { () =>
           val body = compiler.root(sourceFile)
-          new compiler.StructureBuilderTraverser(this, info, newElements.asInstanceOf[JMap[AnyRef, AnyRef]]).traverse(body)
-          info match {
-            case cuei : CompilationUnitElementInfo =>
-              cuei.setSourceLength(sourceLength)
-            case _ =>
-          }
+          new compiler.StructureBuilderTraverser(this, info, newElements.asInstanceOf[JMap[AnyRef, AnyRef]], sourceLength).traverse(body)
+        }
+        info match {
+          case cuei : CompilationUnitElementInfo =>
+            cuei.setSourceLength(sourceLength)
+          case _ =>
+        }
         
-          info.setIsStructureKnown(true)
-          info.isStructureKnown
-        }
+        info.setIsStructureKnown(true)
+        info.isStructureKnown
       }
     }
   }
@@ -164,25 +164,13 @@
       })
   }
   
-<<<<<<< HEAD
   override def createOverrideIndicators(annotationMap : JMap[_, _]) = Defensive.tryOrLog {
-    withSourceFile({ (sourceFile, compiler) =>
-        val body = compiler.body(sourceFile)
-    
-        if (body != null)
-          compiler.ask { () =>
-            new compiler.OverrideIndicatorBuilderTraverser(this, annotationMap.asInstanceOf[JMap[AnyRef, AnyRef]]).traverse(body)
-          }
-      })
-=======
-  override def createOverrideIndicators(annotationMap : JMap[_, _]) {
     withSourceFile { (sourceFile, compiler) =>
       val root = compiler.root(sourceFile)
       compiler.ask { () =>
         new compiler.OverrideIndicatorBuilderTraverser(this, annotationMap.asInstanceOf[JMap[AnyRef, AnyRef]]).traverse(root)
-	  }
-	}
->>>>>>> 52653bc9
+    }
+  }
   }
   
   override def getImageDescriptor = {
