--- conflicted
+++ resolved
@@ -70,31 +70,26 @@
 
   override def buildStructure(info : OpenableElementInfo, pm : IProgressMonitor, newElements : JMap[_, _], underlyingResource : IResource) : Boolean = {
     Tracer.println("buildStructure : " + underlyingResource)
-  	withSourceFile { (sourceFile, compiler) =>
-  	  import scala.tools.eclipse.util.IDESettings
-  	  
+    withSourceFile { (sourceFile, compiler) =>
+      import scala.tools.eclipse.util.IDESettings
+      
       val contents = this.getContents
-	    if (IDESettings.compileOnTyping.value && _changed.getAndSet(false)) {
-	      compiler.askReload(this, contents)
-	    }
+      if (IDESettings.compileOnTyping.value && _changed.getAndSet(false)) {
+        compiler.askReload(this, contents)
+      }
       val sourceLength = contents.length // sourceFile.length
-	    compiler.ask { () =>
-<<<<<<< HEAD
-	      val root = compiler.root(sourceFile)
-  	    new compiler.StructureBuilderTraverser(this, info, newElements.asInstanceOf[JMap[AnyRef, AnyRef]]).traverse(root)
-=======
-	      val body = compiler.body(sourceFile)
-  	      new compiler.StructureBuilderTraverser(this, info, newElements.asInstanceOf[JMap[AnyRef, AnyRef]], sourceLength).traverse(body)
->>>>>>> 74a983c4
-	    }
-	    info match {
-	      case cuei : CompilationUnitElementInfo =>
-	        cuei.setSourceLength(sourceLength)
-	      case _ =>
-	    }
-	
-	    info.setIsStructureKnown(true)
-	    info.isStructureKnown
+      compiler.ask { () =>
+        val body = compiler.body(sourceFile)
+        new compiler.StructureBuilderTraverser(this, info, newElements.asInstanceOf[JMap[AnyRef, AnyRef]]).traverse(body)
+      }
+      info match {
+        case cuei : CompilationUnitElementInfo =>
+          cuei.setSourceLength(sourceLength)
+        case _ =>
+      }
+    
+      info.setIsStructureKnown(true)
+      info.isStructureKnown
     }
   }
 
@@ -104,8 +99,8 @@
     withSourceFile({ (source, compiler) =>
       val body = compiler.body(source)
       if (body != null)
-	    compiler.ask { () =>
-    	  new compiler.IndexBuilderTraverser(indexer).traverse(body)
+        compiler.ask { () =>
+          new compiler.IndexBuilderTraverser(indexer).traverse(body)
         }
       })
   }
@@ -155,24 +150,24 @@
   
   override def reportMatches(matchLocator : MatchLocator, possibleMatch : PossibleMatch) = Defensive.tryOrLog {
     withSourceFile({ (sourceFile, compiler) =>
-	    val body = compiler.body(sourceFile)
-	
-	    if (body != null)
-	      compiler.ask { () =>
-	    	  compiler.MatchLocator(this, matchLocator, possibleMatch).traverse(body)
-	      }
-	  })
+        val body = compiler.body(sourceFile)
+    
+        if (body != null)
+          compiler.ask { () =>
+              compiler.MatchLocator(this, matchLocator, possibleMatch).traverse(body)
+          }
+      })
   }
   
   override def createOverrideIndicators(annotationMap : JMap[_, _]) = Defensive.tryOrLog {
     withSourceFile({ (sourceFile, compiler) =>
-	    val body = compiler.body(sourceFile)
-	
-	    if (body != null)
-	      compiler.ask { () =>
-	    	new compiler.OverrideIndicatorBuilderTraverser(this, annotationMap.asInstanceOf[JMap[AnyRef, AnyRef]]).traverse(body)
-	      }
-	  })
+        val body = compiler.body(sourceFile)
+    
+        if (body != null)
+          compiler.ask { () =>
+            new compiler.OverrideIndicatorBuilderTraverser(this, annotationMap.asInstanceOf[JMap[AnyRef, AnyRef]]).traverse(body)
+          }
+      })
   }
   
   override def getImageDescriptor = {
