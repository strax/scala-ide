--- conflicted
+++ resolved
@@ -15,14 +15,10 @@
 import org.eclipse.core.resources.IFile
 import org.eclipse.jdt.core.{ IAnnotation, ICompilationUnit, IJavaElement, IMemberValuePair, Signature }
 import org.eclipse.jdt.core.compiler.CharOperation
-<<<<<<< HEAD
-import org.eclipse.jdt.internal.core.{Annotation, AnnotationInfo => JDTAnnotationInfo, AnnotatableInfo, CompilationUnit => JDTCompilationUnit, ImportContainer, ImportContainerInfo, ImportDeclaration, ImportDeclarationElementInfo, JavaElement, JavaElementInfo,MemberValuePair, OpenableElementInfo, SourceRefElement }
-=======
 import org.eclipse.jdt.internal.core.{
   Annotation, AnnotationInfo => JDTAnnotationInfo, AnnotatableInfo, CompilationUnit => JDTCompilationUnit, ImportContainer,
   ImportContainerInfo, ImportDeclaration, ImportDeclarationElementInfo, JavaElement, JavaElementInfo,
   MemberValuePair, OpenableElementInfo, SourceRefElement, TypeParameter, TypeParameterElementInfo }
->>>>>>> da1c085c
 import org.eclipse.jdt.internal.compiler.classfmt.ClassFileConstants
 import org.eclipse.jdt.ui.JavaElementImageDescriptor
 
@@ -374,19 +370,9 @@
           Defensive.notEmpty(name, "name of Class")
           val start0 = c.pos.point 
           (start0, start0 + name.length - 1)
-<<<<<<< HEAD
-        } else if (primaryType != null) {
-          Defensive.check(primaryType.name.length > 0, "primaryType.name.length > 0")
-          val start0 = parentTree.pos.point
-          (start0, start0 + primaryType.name.length - 1)
         } else {
           val start0 = parentTree.pos.point
           (start0, start0)
-=======
-        } else {
-          val start0 = parentTree.pos.point
-          (start0, start0-1)
->>>>>>> da1c085c
         }
         
         classElemInfo.setNameSource0(start, end)
@@ -413,7 +399,7 @@
         //println("Module defn: "+m.name+" ["+this+"]")
         
         val sym = m.symbol
-    	val isSynthetic = sym.hasFlag(Flags.SYNTHETIC)
+      val isSynthetic = sym.hasFlag(Flags.SYNTHETIC)
         val moduleElem = new ScalaModuleElement(element, m.name.toString, isSynthetic)
         resolveDuplicates(moduleElem)
         addChild(moduleElem)
@@ -622,7 +608,7 @@
             case smei : ScalaMemberElementInfo =>
               defElemInfo.setNameSource0(smei.getNameSourceStart0, smei.getNameSourceEnd0)
               if (sym.isPrimaryConstructor) {
-                //FIXME ? in original code start is set to smei.getNameSourceEnd0 (why ?)  
+                //FIXME ? in original code range is set to (smei.getNameSourceEnd0, smei.getDeclarationSourceEnd0)(why ?)  
                 defElemInfo.setSourceRange0(smei.getNameSourceStart0, smei.getNameSourceEnd0)
               } else {
                 defElemInfo.setSourceRange0(smei.getDeclarationSourceStart0, smei.getDeclarationSourceEnd0)
@@ -635,7 +621,7 @@
               // disable subtraction if iSetter, can introduce end < start, why 4 ??
               start+defElem.labelName.length-1//-(if (sym.isSetter) 4 else 0)
           } else {
-              start + 1
+              start
           }
           defElemInfo.setNameSource0(start, end)
           setSourceRange(defElemInfo, d, annotsPos)
@@ -769,7 +755,7 @@
               case _ => pos0.startOrPoint
             }
           }
-		      (start0, pos0.endOrPoint)
+          (start0, pos0.endOrPoint)
         } else {
           Tracer.println("WARN set sourceRange(-1, -1) for : " + info) 	
           (-1, -1)
