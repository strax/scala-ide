--- conflicted
+++ resolved
@@ -55,11 +55,11 @@
     loop { receive {
       case code: String => 
         val result = Console.withOut(output) {
-          intp interpret code 
+          intp.interpret(code) 
         } 
         
         //TODO: Should be moved in IMain. A flag is needed to set the REPL working mode
-        if(result == Results.Incomplete) {
+        if(result == scala.tools.nsc.InterpreterResults.Incomplete) {
           val msg = "error: cannot evaluate incomplete expression"
           output write msg.getBytes
         }
@@ -76,11 +76,7 @@
   
   var intp = createCompiler()
   
-<<<<<<< HEAD
   private def createCompiler(): Interpreter = new Interpreter(settings, new PrintWriter(new ViewOutputStream(false)))  
-=======
-  private def createCompiler(): IMain = new IMain(settings, new PrintWriter(output))  
->>>>>>> 501b6c89
   private def resetCompiler = {
     intp.close
     intp = createCompiler() 
