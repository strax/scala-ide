package scala.tools.eclipse
package interpreter

import scala.tools.nsc.Interpreter
import scala.tools.nsc.interpreter._
import scala.tools.nsc.Settings
import scala.tools.nsc.reporters.ConsoleReporter
import scala.tools.nsc.util.Position
import scala.collection.mutable
import scala.tools.eclipse.util.SWTUtils

import scala.actors.Actor

import java.io.PrintWriter
import org.eclipse.ui.PlatformUI
import org.eclipse.ui.IWorkbenchPage

object EclipseRepl {
  private val projectToReplMap = new mutable.HashMap[ScalaProject, EclipseRepl]   
  
  def replForProject(project: ScalaProject): Option[EclipseRepl] = projectToReplMap.get(project)
  
  def replForProject(project: ScalaProject, replView: ReplConsoleView): EclipseRepl = {
    projectToReplMap.getOrElseUpdate(project, {
      val settings = new Settings
      project.initialize(settings, _ => true)
      new EclipseRepl(project, settings, replView)      
    })
  }
    
  /** Stop the execution of the repl associated with the project. The repl is expected to be in `projectToReplMap` */
  def stopRepl(project: ScalaProject, flush: Boolean = true) {
    val repl = projectToReplMap.remove(project).get
    if (flush) repl.close
  }

  def relaunchRepl(project: ScalaProject) {
    val repl = projectToReplMap.get(project).get
    repl.resetCompiler
    repl.replay
  }  
  
  def replayRepl(project: ScalaProject) {
    val repl = projectToReplMap.get(project).get
    repl.replay
  }
}   

class EclipseRepl(project: ScalaProject, settings: Settings, replView: ReplConsoleView) {
  
  import Actor._
  
  private val eventQueue = actor {
    loop { receive {
      case code: String => 
<<<<<<< HEAD
        val output = new ViewOutputStream(false)
        Console.withOut(output) { 
          intp.interpret(code)
        }
        output.flush
=======
        val result = Console.withOut(ViewOutputStream) {
          intp interpret code 
        } 
        
        //TODO: Should be moved in IMain. A flag is needed to set the REPL working mode
        if(result == Results.Incomplete) {
          val msg = "error: cannot evaluate incomplete expression"
          ViewOutputStream write msg.getBytes
        }
        
        ViewOutputStream.flush()
>>>>>>> 0371ade6
    }}
  }
  
  private def addToQueue(code: String) {
    eventQueue ! code
  }
<<<<<<< HEAD
  
  val replayList = new mutable.ListBuffer[String]
  
  var intp = createCompiler()
  
  private def createCompiler(): Interpreter = new Interpreter(settings, new PrintWriter(new ViewOutputStream(false)))  
  private def resetCompiler = {
    intp.close
    intp = createCompiler() 
  } 
    
  def interpret(code: String) {
    replayList += code
    replView displayCode code 
    addToQueue(code)
  } 
=======
>>>>>>> 0371ade6
  
  val replayList = new mutable.ListBuffer[String]
  
  var intp = createCompiler()
  
  private def createCompiler(): IMain = new IMain(settings, new PrintWriter(ViewOutputStream))  
  private def resetCompiler = {
    intp.close
    intp = createCompiler() 
  } 
    
  def interpret(code: String, withReplay: Boolean = true) {
    if(withReplay) replayList += code
    replView displayCode code 
    addToQueue(code)
  } 
  
  def close = intp.close
    
  def replay {
    intp.reset
    replView displayCode replayList.mkString("\n") 
    replayList foreach { addToQueue(_) }
  }
  
  class ViewOutputStream(isErrorStream: Boolean) extends java.io.ByteArrayOutputStream { self =>
    override def flush() {      
      SWTUtils.asyncExec { 
<<<<<<< HEAD
        if (isErrorStream)
          replView displayError self.toString
        else
          replView displayOutput self.toString  
          
=======
        replView displayOutput self.toString 
>>>>>>> 0371ade6
        self.reset
      } 
    }
  }
}<|MERGE_RESOLUTION|>--- conflicted
+++ resolved
@@ -1,7 +1,6 @@
 package scala.tools.eclipse
 package interpreter
 
-import scala.tools.nsc.Interpreter
 import scala.tools.nsc.interpreter._
 import scala.tools.nsc.Settings
 import scala.tools.nsc.reporters.ConsoleReporter
@@ -53,14 +52,7 @@
   private val eventQueue = actor {
     loop { receive {
       case code: String => 
-<<<<<<< HEAD
-        val output = new ViewOutputStream(false)
-        Console.withOut(output) { 
-          intp.interpret(code)
-        }
-        output.flush
-=======
-        val result = Console.withOut(ViewOutputStream) {
+        val result = Console.withOut(new ViewOutputStream(false)) {
           intp interpret code 
         } 
         
@@ -71,32 +63,12 @@
         }
         
         ViewOutputStream.flush()
->>>>>>> 0371ade6
     }}
   }
   
   private def addToQueue(code: String) {
     eventQueue ! code
   }
-<<<<<<< HEAD
-  
-  val replayList = new mutable.ListBuffer[String]
-  
-  var intp = createCompiler()
-  
-  private def createCompiler(): Interpreter = new Interpreter(settings, new PrintWriter(new ViewOutputStream(false)))  
-  private def resetCompiler = {
-    intp.close
-    intp = createCompiler() 
-  } 
-    
-  def interpret(code: String) {
-    replayList += code
-    replView displayCode code 
-    addToQueue(code)
-  } 
-=======
->>>>>>> 0371ade6
   
   val replayList = new mutable.ListBuffer[String]
   
@@ -125,15 +97,11 @@
   class ViewOutputStream(isErrorStream: Boolean) extends java.io.ByteArrayOutputStream { self =>
     override def flush() {      
       SWTUtils.asyncExec { 
-<<<<<<< HEAD
         if (isErrorStream)
           replView displayError self.toString
         else
           replView displayOutput self.toString  
           
-=======
-        replView displayOutput self.toString 
->>>>>>> 0371ade6
         self.reset
       } 
     }
