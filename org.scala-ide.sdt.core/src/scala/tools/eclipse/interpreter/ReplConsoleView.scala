--- conflicted
+++ resolved
@@ -14,18 +14,12 @@
 import org.eclipse.ui.part.ViewPart
 import org.eclipse.swt.graphics.Image
 import org.eclipse.swt.custom.StyledText
-<<<<<<< HEAD
-import org.eclipse.swt.widgets.Text
-import org.eclipse.swt.layout.GridData
-import org.eclipse.swt.layout.GridLayout
-=======
 import org.eclipse.swt.widgets.{Label, Caret}
 import org.eclipse.swt.layout.GridData
 import org.eclipse.swt.layout.GridLayout
 import scala.tools.eclipse.ui.CommandField
 
 // for the toolbar images
->>>>>>> 0371ade6
 import org.eclipse.debug.internal.ui.IInternalDebugUIConstants
 import org.eclipse.debug.internal.ui.DebugPluginImages
 import org.eclipse.ui.internal.console.IInternalConsoleConstants
@@ -35,16 +29,6 @@
 
 class ReplConsoleView extends ViewPart {
 
-<<<<<<< HEAD
-  var textWidget: StyledText = null
-  var codeBgColor: Color = null
-  var codeFgColor: Color = null
-  var errorFgColor: Color = null 
-  
-  var projectName: String = ""
-  private var scalaProject: ScalaProject = null
-  var isStopped = true
-=======
   private class ReplEvaluator extends scala.tools.eclipse.ui.CommandField.Evaluator {
     override def eval(command: String) {
       val repl = EclipseRepl.replForProject(scalaProject)
@@ -52,11 +36,12 @@
       repl.get.interpret(code = command, withReplay = false)
     }
   }
->>>>>>> 0371ade6
   
   private var textWidget: StyledText = null
   private var codeBgColor: Color = null
   private var codeFgColor: Color = null
+  private var errorFgColor: Color = null
+
   private var projectName: String = ""
   private var scalaProject: ScalaProject = null
   private var isStopped = true
@@ -149,36 +134,16 @@
     }
   }
   
-  private object replayAction extends Action("Replay interpreter history") {
-    setToolTipText("Replay all commands")
-    
-    import IInternalDebugUIConstants._    
-    setImageDescriptor(DebugPluginImages.getImageDescriptor(IMG_ELCL_RESTART))
-    setDisabledImageDescriptor(DebugPluginImages.getImageDescriptor(IMG_DLCL_RESTART))
-    setHoverImageDescriptor(DebugPluginImages.getImageDescriptor(IMG_ELCL_RESTART))
-    
-    setEnabled(false)
-    
-    override def run() {
-      // TODO: relaunch the interpreter if the repl is terminated
-      // problem: when the interpreter is stopped, history will be lost
-      EclipseRepl.replayRepl(scalaProject)
-    }
-  }  
-  
   private def setStarted {
     isStopped = false
 
     stopReplAction.setEnabled(true)
     relaunchAction.setEnabled(true)
     replayAction.setEnabled(true)
-<<<<<<< HEAD
-=======
     
     inputField.setEnabled(true)
->>>>>>> 0371ade6
-
-    setContentDescription("Scala Interpreter (Project: " + projectName + ")")
+
+    setContentDescription("Scala REPL (Project: " + projectName + ")")
   }
 
   private def setStopped {
@@ -187,12 +152,9 @@
     stopReplAction.setEnabled(false)
     relaunchAction.setEnabled(false)
     replayAction.setEnabled(false)
-<<<<<<< HEAD
-=======
     
     inputField.setEnabled(false)
     inputField.clearText()
->>>>>>> 0371ade6
     
     setContentDescription("<terminated> " + getContentDescription)
   }
@@ -206,16 +168,6 @@
     errorFgColor = new Color(parent.getDisplay, 128, 0, 64)     // maroon
     
     val panel = new Composite(parent, SWT.NONE)
-<<<<<<< HEAD
-    panel.setLayoutData(new GridData(SWT.FILL, SWT.TOP, true, true))
-    panel.setLayout(new GridLayout)
-      
-    textWidget = new StyledText(panel, SWT.BORDER | SWT.H_SCROLL | SWT.V_SCROLL)
-    textWidget.setLayoutData(new GridData(SWT.FILL, SWT.FILL, true, true))
-    textWidget.setEditable(false)
-    val editorFont = JFaceResources.getFont(PreferenceConstants.EDITOR_TEXT_FONT)    
-    textWidget.setFont(editorFont) // java editor font
-=======
     panel.setLayout(new GridLayout(2, false)) //two columns grid
      
     // 1st row
@@ -223,7 +175,6 @@
     textWidget.setLayoutData(new GridData(SWT.FILL, SWT.FILL, true, true, 2, 1)) // span two columns
     textWidget.setEditable(false)
     textWidget.setCaret(new Caret(textWidget, SWT.NONE))
->>>>>>> 0371ade6
     
     
     val editorFont = JFaceResources.getFont(PreferenceConstants.EDITOR_TEXT_FONT)    
@@ -240,25 +191,16 @@
     inputField.setLayoutData(new GridData(GridData.FILL_HORIZONTAL))
      
     val toolbarManager = getViewSite.getActionBars.getToolBarManager
-<<<<<<< HEAD
-    
-=======
->>>>>>> 0371ade6
     toolbarManager.add(replayAction)
     toolbarManager.add(new Separator)
     toolbarManager.add(stopReplAction)
     toolbarManager.add(relaunchAction)
     toolbarManager.add(new Separator)
     toolbarManager.add(clearConsoleAction)
-<<<<<<< HEAD
-    toolbarManager.add(new Separator)
-    toolbarManager.add(refreshOnRebuildAction)
-=======
 
 //    createMenuActions
->>>>>>> 0371ade6
-    
-    setPartName("Scala Interpreter (" + projectName + ")")
+    
+    setPartName("Scala REPL (" + projectName + ")")
     setStarted
   }
   
@@ -324,17 +266,11 @@
   override def dispose() {
     codeBgColor.dispose
     codeFgColor.dispose
-<<<<<<< HEAD
     errorFgColor.dispose
     
     if (!isStopped)
       EclipseRepl.stopRepl(scalaProject, flush = false)
       
     scalaProject removeBuildSuccessListener refreshOnRebuildAction
-=======
-    
-    if (!isStopped)
-      EclipseRepl.stopRepl(scalaProject, flush = false)
->>>>>>> 0371ade6
   }
 }