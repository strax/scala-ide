--- conflicted
+++ resolved
@@ -5,12 +5,9 @@
 
 package scala.tools.eclipse
 
-<<<<<<< HEAD
 import org.eclipse.ui.part.FileEditorInput
 import scala.tools.eclipse.javaelements.ScalaCompilationUnit
 import org.eclipse.jdt.internal.ui.JavaPlugin
-=======
->>>>>>> a49215d1
 import java.util.ResourceBundle
 import org.eclipse.core.runtime.{ IAdaptable, IProgressMonitor }
 import org.eclipse.jdt.core.IJavaElement
@@ -93,7 +90,6 @@
       })
   }
 
-<<<<<<< HEAD
 // doSetInput is called in Thread "main" but can take time because some part require ScalaPresentationCompiler
 // but run it in other thread than current raise NPE later
 // keep the code block commented for memory (and may be later try to improve)
@@ -104,73 +100,8 @@
 //  protected override def doSetInput(input: IEditorInput) = Defensive.askRunOutOfMain("ScalaSourceFileEditor.doSetInput") { super.doSetInput(input) }
   
   private[eclipse] def sourceViewer = getSourceViewer
-=======
-  private[eclipse] def sourceViewer = getSourceViewer
 
-  private var occurrenceAnnotations: Array[Annotation] = _
-  
-  override def updateOccurrenceAnnotations(selection: ITextSelection, astRoot: CompilationUnit) {
-	askForOccurrencesUpdate(selection, astRoot)
-	super.updateOccurrenceAnnotations(selection, astRoot)
-  }
-  
-  private def performOccurrencesUpdate(selection: ITextSelection, astRoot: CompilationUnit) {
-    import ScalaPlugin.{plugin => thePlugin }
-    
-    val documentProvider = getDocumentProvider
-    if (documentProvider eq null)
-      return
 
-    //  TODO: find out why this code does a cast to IAdaptable before calling getAdapter 
-    val adaptable = getEditorInput.asInstanceOf[IAdaptable].getAdapter(classOf[IJavaElement])
-    // println("adaptable: " + adaptable.getClass + " : " + adaptable.toString)
-      
-    adaptable match {
-      case scalaSourceFile: ScalaSourceFile =>
-        val annotations = getAnnotations(selection, scalaSourceFile)
-        val annotationModel = documentProvider.getAnnotationModel(getEditorInput)
-        if (annotationModel eq null)
-          return
-        annotationModel.asInstanceOf[ISynchronizable].getLockObject() synchronized {
-          val annotationModelExtension = annotationModel.asInstanceOf[IAnnotationModelExtension]
-          annotationModelExtension.replaceAnnotations(occurrenceAnnotations, annotations)
-          occurrenceAnnotations = annotations.keySet.toArray
-        }
-        
-      case _ =>
-        // TODO: pop up a dialog explaining what needs to be fixed or fix it ourselves
-        thePlugin checkOrElse (adaptable.asInstanceOf[ScalaSourceFile], // trigger the exception, so as to get a diagnostic stack trace 
-          "Could not recompute occurrence annotations: configuration problem")
-    }
-  }
-  
-  private def getAnnotations(selection: ITextSelection, scalaSourceFile: ScalaSourceFile): mutable.Map[Annotation, Position] = {
-    val annotations = for {
-      Occurrences(name, locations) <- new ScalaOccurrencesFinder(scalaSourceFile, selection.getOffset, selection.getLength).findOccurrences.toList
-      location <- locations
-      val offset = location.getOffset
-      val length = location.getLength
-      val position = new Position(location.getOffset, location.getLength)
-    } yield new Annotation(OCCURRENCE_ANNOTATION, false, "Occurrence of '" + name + "'") -> position
-    mutable.Map(annotations: _*)
-  }
-  
-  def askForOccurrencesUpdate(selection: ITextSelection, astRoot: CompilationUnit) {
-    import org.eclipse.core.runtime.jobs.Job
-    import org.eclipse.core.runtime.IProgressMonitor
-    import org.eclipse.core.runtime.{IStatus, Status}
-    
-    val job = new Job("updateOccurrenceAnnotations"){
-      def run(monitor : IProgressMonitor) : IStatus = {
-        performOccurrencesUpdate(selection, astRoot)
-        Status.OK_STATUS
-      }
-    }
-  
-    job.setPriority(Job.INTERACTIVE)
-    job.schedule()
-  }
->>>>>>> a49215d1
 
   override def updateOccurrenceAnnotations(selection: ITextSelection, astRoot: CompilationUnit) = ScalaPlugin.plugin.updateOccurrenceAnnotationsService.askUpdateOccurrenceAnnotations(this, selection, astRoot)
   def superUpdateOccurrenceAnnotations(selection: ITextSelection, astRoot: CompilationUnit) = {}//super.updateOccurrenceAnnotations(selection, astRoot)
@@ -181,21 +112,15 @@
     val selectionProvider = getSelectionProvider
     if (selectionProvider != null)
       selectionProvider.getSelection match {
-<<<<<<< HEAD
         case textSel: ITextSelection => updateOccurrenceAnnotations(textSel, null)
-=======
-        case textSel: ITextSelection => askForOccurrencesUpdate(textSel, null)
->>>>>>> a49215d1
         case _ =>
       }
   }
 
-<<<<<<< HEAD
   override def installOccurrencesFinder(forceUpdate: Boolean) {
     //super.installOccurrencesFinder(forceUpdate)
     ScalaPlugin.plugin.updateOccurrenceAnnotationsService.installSelectionListener(getEditorSite)
-  }
-
+      }
   override def uninstallOccurrencesFinder() {
     ScalaPlugin.plugin.updateOccurrenceAnnotationsService.uninstallSelectionListener(getEditorSite)
     //super.uninstallOccurrencesFinder
@@ -211,14 +136,7 @@
           val b = new SemanticHighlightingPresenter(getEditorInput.asInstanceOf[FileEditorInput], viewer)
           ScalaPlugin.plugin.reconcileListeners.after_+(b.update)
           Some(b)
-        }
-=======
-  lazy val selectionListener = new ISelectionListener() {
-    def selectionChanged(part: IWorkbenchPart, selection: ISelection) {
-      selection match {
-    	  case textSel : ITextSelection => askForOccurrencesUpdate(textSel, null)
-    	  case _ =>
->>>>>>> a49215d1
+    }
       }
 
       //FIXME : workaround for my limited knowledge about current presentation compiler
