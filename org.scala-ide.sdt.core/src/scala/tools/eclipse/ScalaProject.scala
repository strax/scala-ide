/*
 * Copyright 2005-2010 LAMP/EPFL
 */
// $Id$

package scala.tools.eclipse

import scala.tools.eclipse.internal.logging.Tracer
import scala.collection.immutable.Set
import scala.collection.mutable.{ LinkedHashSet, HashMap, HashSet }

import java.io.File.pathSeparator

import org.eclipse.core.resources.{ IContainer, IFile, IFolder, IMarker, IProject, IResource, IResourceProxy, IResourceProxyVisitor, IWorkspaceRunnable }
import org.eclipse.core.runtime.{ FileLocator, IPath, IProgressMonitor, Path }
import org.eclipse.jdt.core.{ IClasspathEntry, IJavaProject, JavaCore }
import org.eclipse.jdt.core.compiler.IProblem
import org.eclipse.jdt.internal.core.JavaProject
import org.eclipse.jdt.internal.core.builder.{ ClasspathDirectory, ClasspathLocation, NameEnvironment }
import org.eclipse.jdt.internal.core.util.Util
import org.eclipse.swt.widgets.{ Display, Shell }

import scala.tools.nsc.{ Settings, MissingRequirementError }
import scala.tools.nsc.util.SourceFile

import scala.tools.eclipse.javaelements.ScalaCompilationUnit
import scala.tools.eclipse.properties.PropertyStore
import scala.tools.eclipse.util.{ Cached, EclipseResource, IDESettings, OSGiUtils, ReflectionUtils }

class ScalaProject(val underlying: IProject) {
  import ScalaPlugin.plugin

<<<<<<< HEAD
  private var buildManager0 : EclipseBuildManager = null
  private val resetPendingLock = new Object
  private var resetPending = false
    
  private var scalaVersion = "2.8.x"
    
  private val presentationCompiler = new Cached[ScalaPresentationCompiler] {
    override def create() = {
      val settings = new Settings
      settings.printtypes.tryToSet(Nil)
      settings.verbose.tryToSetFromPropertyValue("true")
      settings.XlogImplicits.tryToSetFromPropertyValue("true")
      //TODO replace the if by a conditional Extension Point (or better)
      if (scalaVersion.startsWith("2.9")) {
        initialize(settings, _.name.startsWith("-Ypresentation"))
        new ScalaPresentationCompiler(settings)
      } else {
        initialize(settings, _ => true)
        new ScalaPresentationCompiler(settings) with scalac_28.TopLevelMapTyper {
          def project = ScalaProject.this
        }
=======
  private var classpathUpdate: Long = IResource.NULL_STAMP
  private var buildManager0: EclipseBuildManager = null
  private var hasBeenBuilt = false
  private val depFile = underlying.getFile(underlying.getName() + ".scala_dependencies")
  private val resetPendingLock = new Object
  private var resetPending = false

  case class InvalidCompilerSettings() extends RuntimeException("Scala compiler cannot initialize. Please check that your classpath contains the standard Scala library")

  private val presentationCompiler = new Cached[Option[ScalaPresentationCompiler]] {
    override def create() = {
      checkClasspathTimeStamp()
      println("trying to instantiate compiler for " + underlying.getName)
      try {
        val settings = new Settings
        settings.printtypes.tryToSet(Nil)
        settings.verbose.tryToSetFromPropertyValue("true")
        settings.XlogImplicits.tryToSetFromPropertyValue("true")
        initialize(settings, _.name.startsWith("-Ypresentation"))
        Some(new ScalaPresentationCompiler(ScalaProject.this, settings))
      } catch {
        case ex@MissingRequirementError(required) =>
          failedCompilerInitialization("Could not initialize Scala compiler because it could not find a required class: " + required)
          plugin.logError(ex)
          None
        case ex =>
          plugin.logError(ex)
          None
>>>>>>> 3b4b66b4
      }
    }

    override def destroy(compiler: Option[ScalaPresentationCompiler]) {
      compiler.map(_.destroy())
    }
  }

  private var messageShowed = false
  
  private def failedCompilerInitialization(msg: String) {
    import org.eclipse.jface.dialogs.MessageDialog
    synchronized {
      if (!messageShowed) {
        messageShowed = true
        Display.getDefault asyncExec new Runnable { 
          def run() {
//            ToggleScalaNatureAction.toggleScalaNature(underlying)
            MessageDialog.openWarning(null, "Error initializing the Scala compiler in project %s".format(underlying.getName),
            msg +
            ". The editor will not try to re-initialize the compiler until you change the classpath and " +
            " reopen project %s .".format(underlying.getName))
          }
        }
      }
    }
  }

  override def toString = underlying.getName
<<<<<<< HEAD
  
  def externalDepends = underlying.getReferencedProjects 
=======

  def buildError(severity: Int, msg: String, monitor: IProgressMonitor) =
    underlying.getWorkspace.run(new IWorkspaceRunnable {
      def run(monitor: IProgressMonitor) = {
        val mrk = underlying.createMarker(plugin.problemMarkerId)
        mrk.setAttribute(IMarker.SEVERITY, severity)
        val string = msg.map {
          case '\n' => ' '
          case '\r' => ' '
          case c => c
        }.mkString("", "", "")
        mrk.setAttribute(IMarker.MESSAGE, msg)
      }
    }, monitor)

  def clearBuildErrors(monitor: IProgressMonitor) =
    underlying.getWorkspace.run(new IWorkspaceRunnable {
      def run(monitor: IProgressMonitor) = {
        underlying.deleteMarkers(plugin.problemMarkerId, true, IResource.DEPTH_ZERO)
      }
    }, monitor)

  def externalDepends = underlying.getReferencedProjects
>>>>>>> 3b4b66b4

  lazy val javaProject = {
    if (!underlying.exists())
      underlying.create(null)
    JavaCore.create(underlying)
  }

<<<<<<< HEAD
  private def toIFolder(v : IPath) : IFolder = {
    // findMember return null if IPath to a non existing resource
    //val b = plugin.workspaceRoot.findMember(v)
    //if (b == null) Tracer.println("IResource is null from plugin.workspaceRoot.findMember(" + v + ")")

    // getFolder don't test if resource exist
    val b = plugin.workspaceRoot.getFolder(v)
    b
  }
  private def toIFolder(cpe : IClasspathEntry) : IFolder = toIFolder(cpe.getPath)
  private def toOutput(cpe : IClasspathEntry, jproject : IJavaProject = javaProject) : IFolder = {
    val cpeOutput = cpe.getOutputLocation
    val p = if (cpeOutput == null) jproject.getOutputLocation else cpeOutput
    toIFolder(p)
  }
  
  private def findSelectedIFile(cpe : IClasspathEntry) : Seq[IFile] = {
    def toCharArray(v : IPath) = v.toPortableString.toCharArray
    
    val selected = new HashSet[IFile]()
    val inclusionPatterns = cpe.getInclusionPatterns.map{ toCharArray }
    val exclusionPatterns = cpe.getExclusionPatterns.map{ toCharArray }
    val folder = toIFolder(cpe)
    if (folder.exists) { 
      folder.accept(
        new IResourceProxyVisitor {
          def visit(proxy : IResourceProxy) : Boolean = proxy.getType match {
            case IResource.FILE => {
              val resource = proxy.requestResource
              if(plugin.isBuildable(resource.asInstanceOf[IFile]) && Util.isExcluded(resource.getFullPath, inclusionPatterns, exclusionPatterns, false)) {
                selected += resource.asInstanceOf[IFile]
              }
              false
            }
            case IResource.FOLDER => {
              //TODO case of source folder is project root
  //                var folderPath : IPath = null
  //                if (isAlsoProject) {
  //                  folderPath = proxy.requestFullPath
  //                  if (isExcludedFromProject(env, folderPath))
  //                    return false
  //                }
              if ((exclusionPatterns != null) && Util.isExcluded(proxy.requestFullPath, inclusionPatterns, exclusionPatterns, true)) {
                // must walk children if inclusionPatterns != null, can skip them if == null
                // but folder is excluded so do not create it in the output folder
                inclusionPatterns != null
              } else {
                true
              }
            }
            case _ => true
          }
        }
        , IResource.NONE
      )
    }

    selected.toSeq
=======
  def sourceFolders: Seq[IPath] = {
    val all = for (cpe <- javaProject.getResolvedClasspath(true) if cpe.getEntryKind == IClasspathEntry.CPE_SOURCE) yield {
      val resource = plugin.workspaceRoot.findMember(cpe.getPath)
      if (resource == null) null else resource.getLocation
    }
    all.filter { _ ne null }
  }

  def outputFolders: Seq[IPath] = {
    val outputs = new LinkedHashSet[IPath]
    for (cpe <- javaProject.getResolvedClasspath(true) if cpe.getEntryKind == IClasspathEntry.CPE_SOURCE) {
      val cpeOutput = cpe.getOutputLocation
      val output = if (cpeOutput == null) javaProject.getOutputLocation else cpeOutput
      outputs += output
    }
    outputs.toSeq
>>>>>>> 3b4b66b4
  }
  
  private def sourcesFoldersInfo = (javaProject.getResolvedClasspath(true)
      .filter(_.getEntryKind == IClasspathEntry.CPE_SOURCE)
      .filter(cpe => toIFolder(cpe) != null)
  )
  
  def sourceFolders : Seq[IResource] = sourcesFoldersInfo.map{ cpe => toIFolder(cpe.getPath) }.toSeq
  
  private def outputFolders : Seq[IResource] = sourcesFoldersInfo.map{ cpe => toOutput(cpe) }.toSeq.distinct

<<<<<<< HEAD
  /**
   * @return a classpath with absolute IPath (location)
   * 
   * @TODO adding or not the output folder of current sourcefolders ??
   */
  private def classpath : Seq[IPath] = {
    val path = new LinkedHashSet[IPath]
    
    // location is the path on local filesystem
    // should work for File (jar) and Folder
    def pathToLocation(p : IPath) : IPath = {
      plugin.workspaceRoot.findMember(p) match {
        case null => p 
        case iresource => iresource.getLocation
      }
    }
    
    def classpath(jProject : IJavaProject, exportedOnly : Boolean, includeSourceOutput : Boolean) : Unit = {
      val cpes = jProject.getResolvedClasspath(true)

      for (cpe <- cpes ) cpe.getEntryKind match {
        case IClasspathEntry.CPE_SOURCE if includeSourceOutput => {
          val output = toOutput(cpe, jProject)
          if (output != null) {
            path += output.getLocation
          }
        }
        case IClasspathEntry.CPE_PROJECT if (!exportedOnly || cpe.isExported) => { 
          val depProject = plugin.workspaceRoot.getProject(cpe.getPath.lastSegment)
          if (JavaProject.hasJavaNature(depProject)) {
            classpath(JavaCore.create(depProject), true, true)
=======
  def classpath: Seq[IPath] = {
    val path = new LinkedHashSet[IPath]
    def classpath(javaProject: IJavaProject, exportedOnly: Boolean): Unit = {
      val cpes = javaProject.getResolvedClasspath(true)

      for (cpe <- cpes if (!exportedOnly || cpe.isExported)) cpe.getEntryKind match {
        case IClasspathEntry.CPE_PROJECT =>
          val depProject = plugin.workspaceRoot.getProject(cpe.getPath.lastSegment)
          if (JavaProject.hasJavaNature(depProject)) {
            val depJava = JavaCore.create(depProject)
            for (cpe <- depJava.getResolvedClasspath(true) if cpe.getEntryKind == IClasspathEntry.CPE_SOURCE) {
              val specificOutputLocation = cpe.getOutputLocation
              val outputLocation = if (specificOutputLocation != null) specificOutputLocation else depJava.getOutputLocation
              if (outputLocation != null) {
                val absPath = plugin.workspaceRoot.findMember(outputLocation)
                if (absPath != null) path += absPath.getLocation
              }
            }
            classpath(depJava, true)
          }
        case IClasspathEntry.CPE_LIBRARY =>
          if (cpe.getPath != null) {
            val absPath = plugin.workspaceRoot.findMember(cpe.getPath)
            if (absPath != null)
              path += absPath.getLocation
            else
              path += cpe.getPath
>>>>>>> 3b4b66b4
          }
        }
        case IClasspathEntry.CPE_LIBRARY if (cpe.getPath != null && (!exportedOnly || cpe.isExported)) =>{
          path += pathToLocation(cpe.getPath.makeAbsolute)
        }
        case _ =>
      }
    }
    //TODO sort the classpath's entries ?
    classpath(javaProject, false, IDESettings.outputInClasspath.value)
    path.toList
  }
<<<<<<< HEAD
  
//  def sourceOutputFolders(env : NameEnvironment) : Seq[(IContainer, IContainer)] = {
//    val sourceLocations = NameEnvironmentUtils.sourceLocations(env)
//    sourceLocations.map(cl => (ClasspathLocationUtils.sourceFolder(cl), ClasspathLocationUtils.binaryFolder(cl))) 
//  }

//  def isExcludedFromProject(env : NameEnvironment, childPath : IPath) : Boolean = {
//    // answer whether the folder should be ignored when walking the project as a source folder
//    if (childPath.segmentCount() > 2) return false // is a subfolder of a package
//
//    val sourceLocations = NameEnvironmentUtils.sourceLocations(env)
//    for (sl <- sourceLocations) {
//      val binaryFolder = ClasspathLocationUtils.binaryFolder(sl)
//      if (childPath == binaryFolder.getFullPath) return true
//      val sourceFolder = ClasspathLocationUtils.sourceFolder(sl)
//      if (childPath == sourceFolder.getFullPath) return true
//    }
//    
//    // skip default output folder which may not be used by any source folder
//    return childPath == javaProject.getOutputLocation
//  }
  
  def allSourceFiles() : Set[IFile] = sourcesFoldersInfo.flatMap{ findSelectedIFile }.toSet
//  def allSourceFiles() : Set[IFile] = allSourceFiles(new NameEnvironment(javaProject)) 
  
//  def allSourceFiles(env : NameEnvironment) : Set[IFile] = {
//    val sourceFiles = new HashSet[IFile]
//    val sourceLocations = NameEnvironmentUtils.sourceLocations(env)
//
//    for (sourceLocation <- sourceLocations) {
//      val sourceFolder = ClasspathLocationUtils.sourceFolder(sourceLocation)
//      val exclusionPatterns = ClasspathLocationUtils.exclusionPatterns(sourceLocation)
//      val inclusionPatterns = ClasspathLocationUtils.inclusionPatterns(sourceLocation)
//      val isAlsoProject = sourceFolder == javaProject
//      val segmentCount = sourceFolder.getFullPath.segmentCount
//      val outputFolder = ClasspathLocationUtils.binaryFolder(sourceLocation)
//      val isOutputFolder = sourceFolder == outputFolder
//      sourceFolder.accept(
//        new IResourceProxyVisitor {
//          def visit(proxy : IResourceProxy) : Boolean = {
//            proxy.getType match {
//              case IResource.FILE =>
//                val resource = proxy.requestResource
//                if (plugin.isBuildable(resource.asInstanceOf[IFile])) {
//                  if (exclusionPatterns != null || inclusionPatterns != null)
//                    if (Util.isExcluded(resource.getFullPath, inclusionPatterns, exclusionPatterns, false))
//                      return false
//                  sourceFiles += resource.asInstanceOf[IFile]
//                }
//                return false
//                
//              case IResource.FOLDER => 
//                var folderPath : IPath = null
//                if (isAlsoProject) {
//                  folderPath = proxy.requestFullPath
//                  if (isExcludedFromProject(env, folderPath))
//                    return false
//                }
//                if (exclusionPatterns != null) {
//                  if (folderPath == null)
//                    folderPath = proxy.requestFullPath
//                  if (Util.isExcluded(folderPath, inclusionPatterns, exclusionPatterns, true)) {
//                    // must walk children if inclusionPatterns != null, can skip them if == null
//                    // but folder is excluded so do not create it in the output folder
//                    return inclusionPatterns != null
//                  }
//                }
//                
//              case _ =>
//            }
//            return true
//          }
//        },
//        IResource.NONE
//      )
//    }
//    sourceFiles.toSet
//  }
    
//  private def createOutputFolders() = {
//    for(outputFolder <- outputFolders) outputFolder match {
//      case fldr : IFolder =>
//        def createParentFolder(parent : IContainer) {
//          if(!parent.exists()) {
//            createParentFolder(parent.getParent)
//            parent.asInstanceOf[IFolder].create(true, true, null)
//            parent.setDerived(true)
//          }
//        }
//      
//        fldr.refreshLocal(IResource.DEPTH_ZERO, null)
//        if(!fldr.exists()) {
//          createParentFolder(fldr.getParent)
//          fldr.create(IResource.FORCE | IResource.DERIVED, true, null)
//        }
//      case _ => 
//    }
//  }
  
  private def cleanOutputFolders(monitor : IProgressMonitor) = {
    def delete(container : IContainer, deleteDirs : Boolean)(f : String => Boolean) : Unit = {
=======

  def sourceOutputFolders(env: NameEnvironment): Seq[(IContainer, IContainer)] = {
    val sourceLocations = NameEnvironmentUtils.sourceLocations(env)
    sourceLocations.map(cl => (ClasspathLocationUtils.sourceFolder(cl), ClasspathLocationUtils.binaryFolder(cl)))
  }

  def isExcludedFromProject(env: NameEnvironment, childPath: IPath): Boolean = {
    // answer whether the folder should be ignored when walking the project as a source folder
    if (childPath.segmentCount() > 2) return false // is a subfolder of a package

    val sourceLocations = NameEnvironmentUtils.sourceLocations(env)
    for (sl <- sourceLocations) {
      val binaryFolder = ClasspathLocationUtils.binaryFolder(sl)
      if (childPath == binaryFolder.getFullPath) return true
      val sourceFolder = ClasspathLocationUtils.sourceFolder(sl)
      if (childPath == sourceFolder.getFullPath) return true
    }

    // skip default output folder which may not be used by any source folder
    return childPath == javaProject.getOutputLocation
  }

  def allSourceFiles(): Set[IFile] = allSourceFiles(new NameEnvironment(javaProject))

  def allSourceFiles(env: NameEnvironment): Set[IFile] = {
    val sourceFiles = new HashSet[IFile]
    val sourceLocations = NameEnvironmentUtils.sourceLocations(env)

    for (sourceLocation <- sourceLocations) {
      val sourceFolder = ClasspathLocationUtils.sourceFolder(sourceLocation)
      val exclusionPatterns = ClasspathLocationUtils.exclusionPatterns(sourceLocation)
      val inclusionPatterns = ClasspathLocationUtils.inclusionPatterns(sourceLocation)
      val isAlsoProject = sourceFolder == javaProject
      val segmentCount = sourceFolder.getFullPath.segmentCount
      val outputFolder = ClasspathLocationUtils.binaryFolder(sourceLocation)
      val isOutputFolder = sourceFolder == outputFolder
      sourceFolder.accept(
        new IResourceProxyVisitor {
          def visit(proxy: IResourceProxy): Boolean = {
            proxy.getType match {
              case IResource.FILE =>
                val resource = proxy.requestResource
                if (plugin.isBuildable(resource.asInstanceOf[IFile])) {
                  if (exclusionPatterns != null || inclusionPatterns != null)
                    if (Util.isExcluded(resource.getFullPath, inclusionPatterns, exclusionPatterns, false))
                      return false
                  sourceFiles += resource.asInstanceOf[IFile]
                }
                return false

              case IResource.FOLDER =>
                var folderPath: IPath = null
                if (isAlsoProject) {
                  folderPath = proxy.requestFullPath
                  if (isExcludedFromProject(env, folderPath))
                    return false
                }
                if (exclusionPatterns != null) {
                  if (folderPath == null)
                    folderPath = proxy.requestFullPath
                  if (Util.isExcluded(folderPath, inclusionPatterns, exclusionPatterns, true)) {
                    // must walk children if inclusionPatterns != null, can skip them if == null
                    // but folder is excluded so do not create it in the output folder
                    return inclusionPatterns != null
                  }
                }

              case _ =>
            }
            return true
          }
        },
        IResource.NONE)
    }

    Set.empty ++ sourceFiles
  }

  def createOutputFolders = {
    for (outputPath <- outputFolders) plugin.workspaceRoot.findMember(outputPath) match {
      case fldr: IFolder =>
        def createParentFolder(parent: IContainer) {
          if (!parent.exists()) {
            createParentFolder(parent.getParent)
            parent.asInstanceOf[IFolder].create(true, true, null)
            parent.setDerived(true)
          }
        }

        fldr.refreshLocal(IResource.DEPTH_ZERO, null)
        if (!fldr.exists()) {
          createParentFolder(fldr.getParent)
          fldr.create(IResource.FORCE | IResource.DERIVED, true, null)
        }
      case _ =>
    }
  }

  def cleanOutputFolders(monitor: IProgressMonitor) = {
    def delete(container: IContainer, deleteDirs: Boolean)(f: String => Boolean): Unit =
>>>>>>> 3b4b66b4
      if (container.exists()) {
        container.members.foreach {
          case cntnr: IContainer =>
            if (deleteDirs) {
              try {
                cntnr.delete(true, monitor) // might not work.
              } catch {
                case _ =>
                  delete(cntnr, deleteDirs)(f)
                  if (deleteDirs)
                    try {
                      cntnr.delete(true, monitor) // try again
                    } catch {
                      case t => plugin.logError(t)
                    }
              }
            } else
              delete(cntnr, deleteDirs)(f)
          case file: IFile if f(file.getName) =>
            try {
              file.delete(true, monitor)
            } catch {
              case t => plugin.logError(t)
            }
          case _ =>
        }
      }
<<<<<<< HEAD
    }
    for(outputFolder <- outputFolders) outputFolder match {
      case container : IContainer => delete(container, container != underlying)(_.endsWith(".class"))
      case _ => 
    }    
=======

    val outputLocation = javaProject.getOutputLocation
    val resource = plugin.workspaceRoot.findMember(outputLocation)
    resource match {
      case container: IContainer => delete(container, container != javaProject.getProject)(_.endsWith(".class"))
      case _ =>
    }
  }

  /** Check if the .classpath file has been changed since the last check.
   *  If the saved timestamp does not match the file timestamp, reset the
   *  two compilers.
   */
  def checkClasspathTimeStamp(): Unit = plugin.check {
    val cp = underlying.getFile(".classpath")
    if (cp.exists)
      classpathUpdate match {
        case IResource.NULL_STAMP => classpathUpdate = cp.getModificationStamp()
        case stamp if stamp == cp.getModificationStamp() =>
        case _ =>
          classpathUpdate = cp.getModificationStamp()
          resetCompilers
      }
>>>>>>> 3b4b66b4
  }

  def refreshOutput: Unit = {
    val res = plugin.workspaceRoot.findMember(javaProject.getOutputLocation)
    if (res ne null)
      res.refreshLocal(IResource.DEPTH_INFINITE, null)
  }
<<<<<<< HEAD
    

  def initialize(settings : Settings, filter: Settings#Setting => Boolean) = {
//    val env = new NameEnvironment(javaProject)
//    
//    for((src, dst) <- sourceOutputFolders(env))
//      settings.outputDirs.add(EclipseResource(src), EclipseResource(dst))
    val sfs = sourcesFoldersInfo
    sfs.foreach { cpe =>
      settings.outputDirs.add(EclipseResource(toIFolder(cpe)), EclipseResource(toOutput(cpe)))
=======

  def initialize(settings: Settings, filter: Settings#Setting => Boolean) = {
    val env = new NameEnvironment(javaProject)

    for ((src, dst) <- sourceOutputFolders(env))
      settings.outputDirs.add(EclipseResource(src), EclipseResource(dst))

    // TODO Per-file encodings
    val sfs = sourceFolders
    if (!sfs.isEmpty) {
      val path = sfs.iterator.next
      plugin.workspaceRoot.findContainersForLocation(path) match {
        case Array(container) => settings.encoding.value = container.getDefaultCharset
        case _ =>
      }
>>>>>>> 3b4b66b4
    }
    
    // TODO Per-file encodings, but as eclipse user it's easier to handler Charset at project level
    settings.encoding.value = underlying.getDefaultCharset
//    if (!sfs.isEmpty) {
//      val path = sfs.iterator.next
//      plugin.workspaceRoot.findContainersForLocation(path) match {
//        case Array(container) => settings.encoding.value = container.getDefaultCharset   
//        case _ =>
//      }
//    }

<<<<<<< HEAD
    settings.classpath.value = classpath.map{ _.toOSString }.mkString(pathSeparator)
    settings.sourcepath.value = sfs.map{ x => toIFolder(x).getLocation.toOSString }.mkString(pathSeparator)
    
    
    val workspaceStore = ScalaPlugin.plugin.getPreferenceStore
    val projectStore = new PropertyStore(underlying, workspaceStore, plugin.pluginId)
    val useProjectSettings = projectStore.getBoolean(SettingConverterUtil.USE_PROJECT_SETTINGS_PREFERENCE)
    
    val store = if (useProjectSettings) projectStore else workspaceStore  
    for (
      box <- IDESettings.shownSettings(settings);
      setting <- box.userSettings;
      if filter(setting)
=======
    settings.classpath.value = classpath.map(_.toOSString).mkString(pathSeparator)
    // source path should be emtpy. the build manager decides what files get recompiled when.
    // if scalac finds a source file newer than its corresponding classfile, it will 'compileLate'
    // that file, using an AbstractFile/PlainFile instead of the EclipseResource instance. This later
    // causes problems if errors are reported against that file. Anyway, it's wrong to have a sourcepath
    // when using the build manager.
    settings.sourcepath.value = "" 
//    settings.sourcepath.value = sfs.map(_.toOSString).mkString(pathSeparator)

    val workspaceStore = ScalaPlugin.plugin.getPreferenceStore
    val projectStore = new PropertyStore(underlying, workspaceStore, plugin.pluginId)
    val useProjectSettings = projectStore.getBoolean(SettingConverterUtil.USE_PROJECT_SETTINGS_PREFERENCE)

    val store = if (useProjectSettings) projectStore else workspaceStore
    for (
      box <- IDESettings.shownSettings(settings);
      setting <- box.userSettings; if filter(setting)
>>>>>>> 3b4b66b4
    ) {
      val value0 = store.getString(SettingConverterUtil.convertNameToProperty(setting.name))
      try {
        val value = if (setting ne settings.pluginsDir) value0 else {
          ScalaPlugin.plugin.continuationsClasses map {
            _.removeLastSegments(1).toOSString + (if (value0 == null || value0.length == 0) "" else ":" + value0)
          } getOrElse value0
        }
        if (value != null && value.length != 0) {
          setting.tryToSetFromPropertyValue(value)
        }
        Tracer.println("initializing %s to %s".format(setting.name, value0.toString))
      } catch {
        case t: Throwable => plugin.logError("Unable to set setting '" + setting.name + "' to '" + value0 + "'", t)
      }
    }
<<<<<<< HEAD
    Tracer.println("initializing " + settings.encoding)
    Tracer.println("sourcepath : " + settings.sourcepath.value)
    Tracer.println("classpath  : " + settings.classpath.value)
    Tracer.println("outputdirs : " + settings.outputDirs.outputs)
=======
  }

  def isStandardSource(file: IFile, qualifiedName: String): Boolean = {
    val pathString = file.getLocation.toString
    val suffix = qualifiedName.replace(".", "/") + ".scala"
    pathString.endsWith(suffix) && {
      val suffixPath = new Path(suffix)
      val sourceFolderPath = file.getLocation.removeLastSegments(suffixPath.segmentCount)
      sourceFolders.exists(_ == sourceFolderPath)
    }
>>>>>>> 3b4b66b4
  }

  def withPresentationCompiler[T](op: ScalaPresentationCompiler => T): T = {
    presentationCompiler {
      case Some(c) => op(c)
      case None => 
        if (underlying.isOpen)
          failedCompilerInitialization("Compiler failed to initialize properly.");
        //throw InvalidCompilerSettings()
        null.asInstanceOf[T] // we're already in deep trouble here, so one more NPE won't kill us
    }
  }

<<<<<<< HEAD
  def withPresentationCompilerIfExists(op : ScalaPresentationCompiler => Unit) : Unit = {
    presentationCompiler.doIfExist(op)
  }
  
  def withSourceFile[T](scu : ScalaCompilationUnit)(op : (SourceFile, ScalaPresentationCompiler) => T) : T =
    withPresentationCompiler { compiler =>
      compiler.withSourceFile(scu)(op)
    }
  
  def resetPresentationCompiler() {
    Tracer.println("resetPresentationCompiler")
=======
  def withSourceFile[T](scu: ScalaCompilationUnit)(op: (SourceFile, ScalaPresentationCompiler) => T): T =
    withPresentationCompiler { compiler =>
      compiler.withSourceFile(scu)(op)
    }

  def resetPresentationCompiler {
>>>>>>> 3b4b66b4
    presentationCompiler.invalidate
  }

  def buildManager = {
<<<<<<< HEAD
=======
    checkClasspathTimeStamp()
>>>>>>> 3b4b66b4
    if (buildManager0 == null) {
      Tracer.println("creating a new EclipseBuildManager")
      val settings = new Settings
      initialize(settings, _ => true)
      buildManager0 = new EclipseBuildManager(this, settings)
    }
    buildManager0
  }

<<<<<<< HEAD
  def build(addedOrUpdated : Set[IFile], removed : Set[IFile], monitor : IProgressMonitor) {
=======
  def prepareBuild(): Boolean = {
    if (!hasBeenBuilt) {
      if (!depFile.exists())
        true
      else {
        try {
          !buildManager.loadFrom(EclipseResource(depFile), EclipseResource.fromString(_).getOrElse(null))
        } catch { case _ => true }
      }
    } else
      false
  }

  def build(addedOrUpdated: Set[IFile], removed: Set[IFile], monitor: IProgressMonitor) {
    if (addedOrUpdated.isEmpty && removed.isEmpty)
      return

    hasBeenBuilt = true

    clearBuildErrors(monitor)
>>>>>>> 3b4b66b4
    buildManager.build(addedOrUpdated, removed, monitor)
    refreshOutput
  }

<<<<<<< HEAD
  def clean(monitor : IProgressMonitor) = {
    Tracer.println("clean scala project " + underlying.getName)
=======
  def clean(monitor: IProgressMonitor) = {
    underlying.deleteMarkers(plugin.problemMarkerId, true, IResource.DEPTH_INFINITE)
    resetCompilers
    depFile.delete(true, false, monitor)
>>>>>>> 3b4b66b4
    cleanOutputFolders(monitor)
    resetCompilers(monitor)
  }

  /**
   * remove markers + clean output dear + remove builder from memory  
   * can raise exception when deleteMarkers (ResourceException: The resource tree is locked for modifications.)
   */
  private def resetBuildCompiler(monitor : IProgressMonitor) {
    Tracer.println("resetting compilers for " + underlying.getName)
    try {
      underlying.deleteMarkers(plugin.problemMarkerId, true, IResource.DEPTH_INFINITE)
    } finally {
      buildManager0 = null
    }
  }
<<<<<<< HEAD
  
  def resetCompilers(monitor : IProgressMonitor) = {
    resetBuildCompiler(monitor)
    resetPresentationCompiler()
  }
=======

  def resetCompilers = {
    resetBuildCompiler
    resetPresentationCompiler
  }
}

object NameEnvironmentUtils extends ReflectionUtils {
  val neClazz = classOf[NameEnvironment]
  val sourceLocationsField = getDeclaredField(neClazz, "sourceLocations")

  def sourceLocations(env: NameEnvironment) = sourceLocationsField.get(env).asInstanceOf[Array[ClasspathLocation]]
}

object ClasspathLocationUtils extends ReflectionUtils {
  val cdClazz = classOf[ClasspathDirectory]
  val binaryFolderField = getDeclaredField(cdClazz, "binaryFolder")

  val cpmlClazz = Class.forName("org.eclipse.jdt.internal.core.builder.ClasspathMultiDirectory")
  val sourceFolderField = getDeclaredField(cpmlClazz, "sourceFolder")
  val inclusionPatternsField = getDeclaredField(cpmlClazz, "inclusionPatterns")
  val exclusionPatternsField = getDeclaredField(cpmlClazz, "exclusionPatterns")

  def binaryFolder(cl: ClasspathLocation) = binaryFolderField.get(cl).asInstanceOf[IContainer]
  def sourceFolder(cl: ClasspathLocation) = sourceFolderField.get(cl).asInstanceOf[IContainer]
  def inclusionPatterns(cl: ClasspathLocation) = inclusionPatternsField.get(cl).asInstanceOf[Array[Array[Char]]]
  def exclusionPatterns(cl: ClasspathLocation) = exclusionPatternsField.get(cl).asInstanceOf[Array[Array[Char]]]
>>>>>>> 3b4b66b4
}<|MERGE_RESOLUTION|>--- conflicted
+++ resolved
@@ -30,49 +30,30 @@
 class ScalaProject(val underlying: IProject) {
   import ScalaPlugin.plugin
 
-<<<<<<< HEAD
   private var buildManager0 : EclipseBuildManager = null
   private val resetPendingLock = new Object
   private var resetPending = false
     
   private var scalaVersion = "2.8.x"
     
-  private val presentationCompiler = new Cached[ScalaPresentationCompiler] {
-    override def create() = {
-      val settings = new Settings
-      settings.printtypes.tryToSet(Nil)
-      settings.verbose.tryToSetFromPropertyValue("true")
-      settings.XlogImplicits.tryToSetFromPropertyValue("true")
-      //TODO replace the if by a conditional Extension Point (or better)
-      if (scalaVersion.startsWith("2.9")) {
-        initialize(settings, _.name.startsWith("-Ypresentation"))
-        new ScalaPresentationCompiler(settings)
-      } else {
-        initialize(settings, _ => true)
-        new ScalaPresentationCompiler(settings) with scalac_28.TopLevelMapTyper {
-          def project = ScalaProject.this
-        }
-=======
-  private var classpathUpdate: Long = IResource.NULL_STAMP
-  private var buildManager0: EclipseBuildManager = null
-  private var hasBeenBuilt = false
-  private val depFile = underlying.getFile(underlying.getName() + ".scala_dependencies")
-  private val resetPendingLock = new Object
-  private var resetPending = false
-
-  case class InvalidCompilerSettings() extends RuntimeException("Scala compiler cannot initialize. Please check that your classpath contains the standard Scala library")
-
   private val presentationCompiler = new Cached[Option[ScalaPresentationCompiler]] {
     override def create() = {
-      checkClasspathTimeStamp()
-      println("trying to instantiate compiler for " + underlying.getName)
       try {
         val settings = new Settings
         settings.printtypes.tryToSet(Nil)
         settings.verbose.tryToSetFromPropertyValue("true")
         settings.XlogImplicits.tryToSetFromPropertyValue("true")
-        initialize(settings, _.name.startsWith("-Ypresentation"))
-        Some(new ScalaPresentationCompiler(ScalaProject.this, settings))
+        //TODO replace the if by a conditional Extension Point (or better)
+        val compiler = if (scalaVersion.startsWith("2.9")) {
+          initialize(settings, _.name.startsWith("-Ypresentation"))
+          new ScalaPresentationCompiler(settings)
+        } else {
+          initialize(settings, _ => true)
+          new ScalaPresentationCompiler(settings) with scalac_28.TopLevelMapTyper {
+            def project = ScalaProject.this
+          }
+        }
+        Some(compiler)
       } catch {
         case ex@MissingRequirementError(required) =>
           failedCompilerInitialization("Could not initialize Scala compiler because it could not find a required class: " + required)
@@ -81,11 +62,10 @@
         case ex =>
           plugin.logError(ex)
           None
->>>>>>> 3b4b66b4
-      }
-    }
-
-    override def destroy(compiler: Option[ScalaPresentationCompiler]) {
+      }
+    }
+    
+    override def destroy(compiler : Option[ScalaPresentationCompiler]) {
       compiler.map(_.destroy())
     }
   }
@@ -111,34 +91,8 @@
   }
 
   override def toString = underlying.getName
-<<<<<<< HEAD
   
   def externalDepends = underlying.getReferencedProjects 
-=======
-
-  def buildError(severity: Int, msg: String, monitor: IProgressMonitor) =
-    underlying.getWorkspace.run(new IWorkspaceRunnable {
-      def run(monitor: IProgressMonitor) = {
-        val mrk = underlying.createMarker(plugin.problemMarkerId)
-        mrk.setAttribute(IMarker.SEVERITY, severity)
-        val string = msg.map {
-          case '\n' => ' '
-          case '\r' => ' '
-          case c => c
-        }.mkString("", "", "")
-        mrk.setAttribute(IMarker.MESSAGE, msg)
-      }
-    }, monitor)
-
-  def clearBuildErrors(monitor: IProgressMonitor) =
-    underlying.getWorkspace.run(new IWorkspaceRunnable {
-      def run(monitor: IProgressMonitor) = {
-        underlying.deleteMarkers(plugin.problemMarkerId, true, IResource.DEPTH_ZERO)
-      }
-    }, monitor)
-
-  def externalDepends = underlying.getReferencedProjects
->>>>>>> 3b4b66b4
 
   lazy val javaProject = {
     if (!underlying.exists())
@@ -146,7 +100,6 @@
     JavaCore.create(underlying)
   }
 
-<<<<<<< HEAD
   private def toIFolder(v : IPath) : IFolder = {
     // findMember return null if IPath to a non existing resource
     //val b = plugin.workspaceRoot.findMember(v)
@@ -205,24 +158,6 @@
     }
 
     selected.toSeq
-=======
-  def sourceFolders: Seq[IPath] = {
-    val all = for (cpe <- javaProject.getResolvedClasspath(true) if cpe.getEntryKind == IClasspathEntry.CPE_SOURCE) yield {
-      val resource = plugin.workspaceRoot.findMember(cpe.getPath)
-      if (resource == null) null else resource.getLocation
-    }
-    all.filter { _ ne null }
-  }
-
-  def outputFolders: Seq[IPath] = {
-    val outputs = new LinkedHashSet[IPath]
-    for (cpe <- javaProject.getResolvedClasspath(true) if cpe.getEntryKind == IClasspathEntry.CPE_SOURCE) {
-      val cpeOutput = cpe.getOutputLocation
-      val output = if (cpeOutput == null) javaProject.getOutputLocation else cpeOutput
-      outputs += output
-    }
-    outputs.toSeq
->>>>>>> 3b4b66b4
   }
   
   private def sourcesFoldersInfo = (javaProject.getResolvedClasspath(true)
@@ -234,7 +169,6 @@
   
   private def outputFolders : Seq[IResource] = sourcesFoldersInfo.map{ cpe => toOutput(cpe) }.toSeq.distinct
 
-<<<<<<< HEAD
   /**
    * @return a classpath with absolute IPath (location)
    * 
@@ -266,35 +200,6 @@
           val depProject = plugin.workspaceRoot.getProject(cpe.getPath.lastSegment)
           if (JavaProject.hasJavaNature(depProject)) {
             classpath(JavaCore.create(depProject), true, true)
-=======
-  def classpath: Seq[IPath] = {
-    val path = new LinkedHashSet[IPath]
-    def classpath(javaProject: IJavaProject, exportedOnly: Boolean): Unit = {
-      val cpes = javaProject.getResolvedClasspath(true)
-
-      for (cpe <- cpes if (!exportedOnly || cpe.isExported)) cpe.getEntryKind match {
-        case IClasspathEntry.CPE_PROJECT =>
-          val depProject = plugin.workspaceRoot.getProject(cpe.getPath.lastSegment)
-          if (JavaProject.hasJavaNature(depProject)) {
-            val depJava = JavaCore.create(depProject)
-            for (cpe <- depJava.getResolvedClasspath(true) if cpe.getEntryKind == IClasspathEntry.CPE_SOURCE) {
-              val specificOutputLocation = cpe.getOutputLocation
-              val outputLocation = if (specificOutputLocation != null) specificOutputLocation else depJava.getOutputLocation
-              if (outputLocation != null) {
-                val absPath = plugin.workspaceRoot.findMember(outputLocation)
-                if (absPath != null) path += absPath.getLocation
-              }
-            }
-            classpath(depJava, true)
-          }
-        case IClasspathEntry.CPE_LIBRARY =>
-          if (cpe.getPath != null) {
-            val absPath = plugin.workspaceRoot.findMember(cpe.getPath)
-            if (absPath != null)
-              path += absPath.getLocation
-            else
-              path += cpe.getPath
->>>>>>> 3b4b66b4
           }
         }
         case IClasspathEntry.CPE_LIBRARY if (cpe.getPath != null && (!exportedOnly || cpe.isExported)) =>{
@@ -307,7 +212,6 @@
     classpath(javaProject, false, IDESettings.outputInClasspath.value)
     path.toList
   }
-<<<<<<< HEAD
   
 //  def sourceOutputFolders(env : NameEnvironment) : Seq[(IContainer, IContainer)] = {
 //    val sourceLocations = NameEnvironmentUtils.sourceLocations(env)
@@ -409,108 +313,6 @@
   
   private def cleanOutputFolders(monitor : IProgressMonitor) = {
     def delete(container : IContainer, deleteDirs : Boolean)(f : String => Boolean) : Unit = {
-=======
-
-  def sourceOutputFolders(env: NameEnvironment): Seq[(IContainer, IContainer)] = {
-    val sourceLocations = NameEnvironmentUtils.sourceLocations(env)
-    sourceLocations.map(cl => (ClasspathLocationUtils.sourceFolder(cl), ClasspathLocationUtils.binaryFolder(cl)))
-  }
-
-  def isExcludedFromProject(env: NameEnvironment, childPath: IPath): Boolean = {
-    // answer whether the folder should be ignored when walking the project as a source folder
-    if (childPath.segmentCount() > 2) return false // is a subfolder of a package
-
-    val sourceLocations = NameEnvironmentUtils.sourceLocations(env)
-    for (sl <- sourceLocations) {
-      val binaryFolder = ClasspathLocationUtils.binaryFolder(sl)
-      if (childPath == binaryFolder.getFullPath) return true
-      val sourceFolder = ClasspathLocationUtils.sourceFolder(sl)
-      if (childPath == sourceFolder.getFullPath) return true
-    }
-
-    // skip default output folder which may not be used by any source folder
-    return childPath == javaProject.getOutputLocation
-  }
-
-  def allSourceFiles(): Set[IFile] = allSourceFiles(new NameEnvironment(javaProject))
-
-  def allSourceFiles(env: NameEnvironment): Set[IFile] = {
-    val sourceFiles = new HashSet[IFile]
-    val sourceLocations = NameEnvironmentUtils.sourceLocations(env)
-
-    for (sourceLocation <- sourceLocations) {
-      val sourceFolder = ClasspathLocationUtils.sourceFolder(sourceLocation)
-      val exclusionPatterns = ClasspathLocationUtils.exclusionPatterns(sourceLocation)
-      val inclusionPatterns = ClasspathLocationUtils.inclusionPatterns(sourceLocation)
-      val isAlsoProject = sourceFolder == javaProject
-      val segmentCount = sourceFolder.getFullPath.segmentCount
-      val outputFolder = ClasspathLocationUtils.binaryFolder(sourceLocation)
-      val isOutputFolder = sourceFolder == outputFolder
-      sourceFolder.accept(
-        new IResourceProxyVisitor {
-          def visit(proxy: IResourceProxy): Boolean = {
-            proxy.getType match {
-              case IResource.FILE =>
-                val resource = proxy.requestResource
-                if (plugin.isBuildable(resource.asInstanceOf[IFile])) {
-                  if (exclusionPatterns != null || inclusionPatterns != null)
-                    if (Util.isExcluded(resource.getFullPath, inclusionPatterns, exclusionPatterns, false))
-                      return false
-                  sourceFiles += resource.asInstanceOf[IFile]
-                }
-                return false
-
-              case IResource.FOLDER =>
-                var folderPath: IPath = null
-                if (isAlsoProject) {
-                  folderPath = proxy.requestFullPath
-                  if (isExcludedFromProject(env, folderPath))
-                    return false
-                }
-                if (exclusionPatterns != null) {
-                  if (folderPath == null)
-                    folderPath = proxy.requestFullPath
-                  if (Util.isExcluded(folderPath, inclusionPatterns, exclusionPatterns, true)) {
-                    // must walk children if inclusionPatterns != null, can skip them if == null
-                    // but folder is excluded so do not create it in the output folder
-                    return inclusionPatterns != null
-                  }
-                }
-
-              case _ =>
-            }
-            return true
-          }
-        },
-        IResource.NONE)
-    }
-
-    Set.empty ++ sourceFiles
-  }
-
-  def createOutputFolders = {
-    for (outputPath <- outputFolders) plugin.workspaceRoot.findMember(outputPath) match {
-      case fldr: IFolder =>
-        def createParentFolder(parent: IContainer) {
-          if (!parent.exists()) {
-            createParentFolder(parent.getParent)
-            parent.asInstanceOf[IFolder].create(true, true, null)
-            parent.setDerived(true)
-          }
-        }
-
-        fldr.refreshLocal(IResource.DEPTH_ZERO, null)
-        if (!fldr.exists()) {
-          createParentFolder(fldr.getParent)
-          fldr.create(IResource.FORCE | IResource.DERIVED, true, null)
-        }
-      case _ =>
-    }
-  }
-
-  def cleanOutputFolders(monitor: IProgressMonitor) = {
-    def delete(container: IContainer, deleteDirs: Boolean)(f: String => Boolean): Unit =
->>>>>>> 3b4b66b4
       if (container.exists()) {
         container.members.foreach {
           case cntnr: IContainer =>
@@ -538,37 +340,11 @@
           case _ =>
         }
       }
-<<<<<<< HEAD
     }
     for(outputFolder <- outputFolders) outputFolder match {
       case container : IContainer => delete(container, container != underlying)(_.endsWith(".class"))
       case _ => 
     }    
-=======
-
-    val outputLocation = javaProject.getOutputLocation
-    val resource = plugin.workspaceRoot.findMember(outputLocation)
-    resource match {
-      case container: IContainer => delete(container, container != javaProject.getProject)(_.endsWith(".class"))
-      case _ =>
-    }
-  }
-
-  /** Check if the .classpath file has been changed since the last check.
-   *  If the saved timestamp does not match the file timestamp, reset the
-   *  two compilers.
-   */
-  def checkClasspathTimeStamp(): Unit = plugin.check {
-    val cp = underlying.getFile(".classpath")
-    if (cp.exists)
-      classpathUpdate match {
-        case IResource.NULL_STAMP => classpathUpdate = cp.getModificationStamp()
-        case stamp if stamp == cp.getModificationStamp() =>
-        case _ =>
-          classpathUpdate = cp.getModificationStamp()
-          resetCompilers
-      }
->>>>>>> 3b4b66b4
   }
 
   def refreshOutput: Unit = {
@@ -576,7 +352,6 @@
     if (res ne null)
       res.refreshLocal(IResource.DEPTH_INFINITE, null)
   }
-<<<<<<< HEAD
     
 
   def initialize(settings : Settings, filter: Settings#Setting => Boolean) = {
@@ -587,23 +362,6 @@
     val sfs = sourcesFoldersInfo
     sfs.foreach { cpe =>
       settings.outputDirs.add(EclipseResource(toIFolder(cpe)), EclipseResource(toOutput(cpe)))
-=======
-
-  def initialize(settings: Settings, filter: Settings#Setting => Boolean) = {
-    val env = new NameEnvironment(javaProject)
-
-    for ((src, dst) <- sourceOutputFolders(env))
-      settings.outputDirs.add(EclipseResource(src), EclipseResource(dst))
-
-    // TODO Per-file encodings
-    val sfs = sourceFolders
-    if (!sfs.isEmpty) {
-      val path = sfs.iterator.next
-      plugin.workspaceRoot.findContainersForLocation(path) match {
-        case Array(container) => settings.encoding.value = container.getDefaultCharset
-        case _ =>
-      }
->>>>>>> 3b4b66b4
     }
     
     // TODO Per-file encodings, but as eclipse user it's easier to handler Charset at project level
@@ -616,21 +374,8 @@
 //      }
 //    }
 
-<<<<<<< HEAD
     settings.classpath.value = classpath.map{ _.toOSString }.mkString(pathSeparator)
-    settings.sourcepath.value = sfs.map{ x => toIFolder(x).getLocation.toOSString }.mkString(pathSeparator)
-    
-    
-    val workspaceStore = ScalaPlugin.plugin.getPreferenceStore
-    val projectStore = new PropertyStore(underlying, workspaceStore, plugin.pluginId)
-    val useProjectSettings = projectStore.getBoolean(SettingConverterUtil.USE_PROJECT_SETTINGS_PREFERENCE)
-    
-    val store = if (useProjectSettings) projectStore else workspaceStore  
-    for (
-      box <- IDESettings.shownSettings(settings);
-      setting <- box.userSettings;
-      if filter(setting)
-=======
+
     settings.classpath.value = classpath.map(_.toOSString).mkString(pathSeparator)
     // source path should be emtpy. the build manager decides what files get recompiled when.
     // if scalac finds a source file newer than its corresponding classfile, it will 'compileLate'
@@ -638,17 +383,18 @@
     // causes problems if errors are reported against that file. Anyway, it's wrong to have a sourcepath
     // when using the build manager.
     settings.sourcepath.value = "" 
-//    settings.sourcepath.value = sfs.map(_.toOSString).mkString(pathSeparator)
-
+    //settings.sourcepath.value = sfs.map{ x => toIFolder(x).getLocation.toOSString }.mkString(pathSeparator)
+    
+    
     val workspaceStore = ScalaPlugin.plugin.getPreferenceStore
     val projectStore = new PropertyStore(underlying, workspaceStore, plugin.pluginId)
     val useProjectSettings = projectStore.getBoolean(SettingConverterUtil.USE_PROJECT_SETTINGS_PREFERENCE)
-
-    val store = if (useProjectSettings) projectStore else workspaceStore
+    
+    val store = if (useProjectSettings) projectStore else workspaceStore  
     for (
       box <- IDESettings.shownSettings(settings);
-      setting <- box.userSettings; if filter(setting)
->>>>>>> 3b4b66b4
+      setting <- box.userSettings;
+      if filter(setting)
     ) {
       val value0 = store.getString(SettingConverterUtil.convertNameToProperty(setting.name))
       try {
@@ -665,23 +411,10 @@
         case t: Throwable => plugin.logError("Unable to set setting '" + setting.name + "' to '" + value0 + "'", t)
       }
     }
-<<<<<<< HEAD
     Tracer.println("initializing " + settings.encoding)
     Tracer.println("sourcepath : " + settings.sourcepath.value)
     Tracer.println("classpath  : " + settings.classpath.value)
     Tracer.println("outputdirs : " + settings.outputDirs.outputs)
-=======
-  }
-
-  def isStandardSource(file: IFile, qualifiedName: String): Boolean = {
-    val pathString = file.getLocation.toString
-    val suffix = qualifiedName.replace(".", "/") + ".scala"
-    pathString.endsWith(suffix) && {
-      val suffixPath = new Path(suffix)
-      val sourceFolderPath = file.getLocation.removeLastSegments(suffixPath.segmentCount)
-      sourceFolders.exists(_ == sourceFolderPath)
-    }
->>>>>>> 3b4b66b4
   }
 
   def withPresentationCompiler[T](op: ScalaPresentationCompiler => T): T = {
@@ -695,9 +428,8 @@
     }
   }
 
-<<<<<<< HEAD
   def withPresentationCompilerIfExists(op : ScalaPresentationCompiler => Unit) : Unit = {
-    presentationCompiler.doIfExist(op)
+    presentationCompiler.doIfExist(_.foreach(x => op(x)))
   }
   
   def withSourceFile[T](scu : ScalaCompilationUnit)(op : (SourceFile, ScalaPresentationCompiler) => T) : T =
@@ -707,22 +439,10 @@
   
   def resetPresentationCompiler() {
     Tracer.println("resetPresentationCompiler")
-=======
-  def withSourceFile[T](scu: ScalaCompilationUnit)(op: (SourceFile, ScalaPresentationCompiler) => T): T =
-    withPresentationCompiler { compiler =>
-      compiler.withSourceFile(scu)(op)
-    }
-
-  def resetPresentationCompiler {
->>>>>>> 3b4b66b4
     presentationCompiler.invalidate
   }
 
   def buildManager = {
-<<<<<<< HEAD
-=======
-    checkClasspathTimeStamp()
->>>>>>> 3b4b66b4
     if (buildManager0 == null) {
       Tracer.println("creating a new EclipseBuildManager")
       val settings = new Settings
@@ -732,43 +452,13 @@
     buildManager0
   }
 
-<<<<<<< HEAD
   def build(addedOrUpdated : Set[IFile], removed : Set[IFile], monitor : IProgressMonitor) {
-=======
-  def prepareBuild(): Boolean = {
-    if (!hasBeenBuilt) {
-      if (!depFile.exists())
-        true
-      else {
-        try {
-          !buildManager.loadFrom(EclipseResource(depFile), EclipseResource.fromString(_).getOrElse(null))
-        } catch { case _ => true }
-      }
-    } else
-      false
-  }
-
-  def build(addedOrUpdated: Set[IFile], removed: Set[IFile], monitor: IProgressMonitor) {
-    if (addedOrUpdated.isEmpty && removed.isEmpty)
-      return
-
-    hasBeenBuilt = true
-
-    clearBuildErrors(monitor)
->>>>>>> 3b4b66b4
     buildManager.build(addedOrUpdated, removed, monitor)
     refreshOutput
   }
 
-<<<<<<< HEAD
   def clean(monitor : IProgressMonitor) = {
     Tracer.println("clean scala project " + underlying.getName)
-=======
-  def clean(monitor: IProgressMonitor) = {
-    underlying.deleteMarkers(plugin.problemMarkerId, true, IResource.DEPTH_INFINITE)
-    resetCompilers
-    depFile.delete(true, false, monitor)
->>>>>>> 3b4b66b4
     cleanOutputFolders(monitor)
     resetCompilers(monitor)
   }
@@ -785,39 +475,9 @@
       buildManager0 = null
     }
   }
-<<<<<<< HEAD
   
   def resetCompilers(monitor : IProgressMonitor) = {
     resetBuildCompiler(monitor)
     resetPresentationCompiler()
   }
-=======
-
-  def resetCompilers = {
-    resetBuildCompiler
-    resetPresentationCompiler
-  }
-}
-
-object NameEnvironmentUtils extends ReflectionUtils {
-  val neClazz = classOf[NameEnvironment]
-  val sourceLocationsField = getDeclaredField(neClazz, "sourceLocations")
-
-  def sourceLocations(env: NameEnvironment) = sourceLocationsField.get(env).asInstanceOf[Array[ClasspathLocation]]
-}
-
-object ClasspathLocationUtils extends ReflectionUtils {
-  val cdClazz = classOf[ClasspathDirectory]
-  val binaryFolderField = getDeclaredField(cdClazz, "binaryFolder")
-
-  val cpmlClazz = Class.forName("org.eclipse.jdt.internal.core.builder.ClasspathMultiDirectory")
-  val sourceFolderField = getDeclaredField(cpmlClazz, "sourceFolder")
-  val inclusionPatternsField = getDeclaredField(cpmlClazz, "inclusionPatterns")
-  val exclusionPatternsField = getDeclaredField(cpmlClazz, "exclusionPatterns")
-
-  def binaryFolder(cl: ClasspathLocation) = binaryFolderField.get(cl).asInstanceOf[IContainer]
-  def sourceFolder(cl: ClasspathLocation) = sourceFolderField.get(cl).asInstanceOf[IContainer]
-  def inclusionPatterns(cl: ClasspathLocation) = inclusionPatternsField.get(cl).asInstanceOf[Array[Array[Char]]]
-  def exclusionPatterns(cl: ClasspathLocation) = exclusionPatternsField.get(cl).asInstanceOf[Array[Array[Char]]]
->>>>>>> 3b4b66b4
 }