--- conflicted
+++ resolved
@@ -47,20 +47,15 @@
       settings.printtypes.tryToSet(Nil)
       settings.verbose.tryToSetFromPropertyValue("true")
       settings.XlogImplicits.tryToSetFromPropertyValue("true")
-<<<<<<< HEAD
-      initialize(settings)
+      initialize(settings, _.name.startsWith("-Ypresentation"))
       //TODO replace the if by a conditional Extension Point (or better)
       if (scalaVersion.startsWith("2.9")) {
-        new ScalaPresentationCompiler(settings)
+        new ScalaPresentationCompiler(ScalaProject.this, settings)
       } else {
-        new ScalaPresentationCompiler(settings) with scalac_28.TopLevelMapTyper {
+        new ScalaPresentationCompiler(ScalaProject.this, settings) with scalac_28.TopLevelMapTyper {
           def project = ScalaProject.this
         }
       }
-=======
-      initialize(settings, _.name.startsWith("-Ypresentation"))
-      new ScalaPresentationCompiler(ScalaProject.this, settings)
->>>>>>> 7197d5bc
     }
     
     override def destroy(compiler : ScalaPresentationCompiler) {
@@ -361,8 +356,8 @@
       res.refreshLocal(IResource.DEPTH_INFINITE, null)
   }
     
-<<<<<<< HEAD
-  def initialize(settings : Settings) = {
+
+  def initialize(settings : Settings, filter: Settings#Setting => Boolean) = {
 //    val env = new NameEnvironment(javaProject)
 //    
 //    for((src, dst) <- sourceOutputFolders(env))
@@ -370,22 +365,6 @@
     val sfs = sourcesFoldersInfo
     sfs.foreach { cpe =>
       settings.outputDirs.add(EclipseResource(toIFolder(cpe)), EclipseResource(toOutput(cpe)))
-=======
-  def initialize(settings : Settings, filter: Settings#Setting => Boolean) = {
-    val env = new NameEnvironment(javaProject)
-    
-    for((src, dst) <- sourceOutputFolders(env))
-      settings.outputDirs.add(EclipseResource(src), EclipseResource(dst))
-      
-    // TODO Per-file encodings
-    val sfs = sourceFolders
-    if (!sfs.isEmpty) {
-      val path = sfs.iterator.next
-      plugin.workspaceRoot.findContainersForLocation(path) match {
-    	case Array(container) => settings.encoding.value = container.getDefaultCharset   
-        case _ =>
-      }
->>>>>>> 7197d5bc
     }
     
     // TODO Per-file encodings, but as eclipse user it's easier to handler Charset at project level
@@ -409,9 +388,12 @@
     val useProjectSettings = projectStore.getBoolean(SettingConverterUtil.USE_PROJECT_SETTINGS_PREFERENCE)
     
     val store = if (useProjectSettings) projectStore else workspaceStore  
-    for (box <- IDESettings.shownSettings(settings);
-       setting <- box.userSettings; if filter(setting)) {
-      println("initializing " + setting)
+    for (
+      box <- IDESettings.shownSettings(settings);
+      setting <- box.userSettings;
+      if filter(setting)
+    ) {
+      Tracer.println("initializing " + setting)
       val value0 = store.getString(SettingConverterUtil.convertNameToProperty(setting.name))
       try {
         val value = if (setting ne settings.pluginsDir) value0 else {
