/*
 * Copyright 2005-2010 LAMP/EPFL
 */
// $Id$
package scala.tools.eclipse

import org.eclipse.core.resources.ResourcesPlugin
import org.eclipse.core.runtime.Path
import org.eclipse.jdt.core.{ ICodeAssist, IJavaElement }
import org.eclipse.jface.text.{ IRegion, ITextViewer }
import org.eclipse.jface.text.hyperlink.{ AbstractHyperlinkDetector, IHyperlink }
import org.eclipse.jdt.internal.core.{ ClassFile, Openable }
import org.eclipse.ui.texteditor.ITextEditor
import org.eclipse.jdt.internal.compiler.env.ICompilationUnit
import org.eclipse.jdt.ui.actions.SelectionDispatchAction
import org.eclipse.jdt.internal.ui.javaeditor.{EditorUtility, JavaElementHyperlink}
import org.eclipse.jdt.ui.actions.OpenAction
import org.eclipse.jdt.internal.ui.javaeditor.JavaEditor

import scala.reflect.generic.Flags._
import scala.tools.nsc.io.AbstractFile

import javaelements.{ ScalaSourceFile, ScalaClassFile, ScalaCompilationUnit, ScalaSelectionEngine, ScalaSelectionRequestor }
import util.EclipseFile
import scala.tools.eclipse.util.Tracer

class ScalaHyperlinkDetector extends AbstractHyperlinkDetector {
  def detectHyperlinks(viewer: ITextViewer, region: IRegion, canShowMultipleHyperlinks: Boolean): Array[IHyperlink] = {
    val textEditor = getAdapter(classOf[ITextEditor]).asInstanceOf[ITextEditor]
    detectHyperlinks(textEditor, region, canShowMultipleHyperlinks)
  }

<<<<<<< HEAD
  def detectHyperlinks(textEditor: ITextEditor, region: IRegion, canShowMultipleHyperlinks: Boolean): Array[IHyperlink] = {
	if (textEditor == null) // can be null if generated through ScalaPreviewerFactory
      null
    else
    EditorUtility.getEditorInputJavaElement(textEditor, false) match {
      case scu: ScalaCompilationUnit =>
        scu.withSourceFile({ (sourceFile, compiler) =>
          val wordRegion = ScalaWordFinder.findWord(scu.getContents, region.getOffset)
          if (wordRegion == null || wordRegion.getLength == 0)
            null
          else {
            val pos = compiler.rangePos(sourceFile, wordRegion.getOffset, wordRegion.getOffset, wordRegion.getOffset + wordRegion.getLength)

            val response = new compiler.Response[compiler.Tree]
            compiler.askTypeAt(pos, response)
            val typed = response.get

            Tracer.println("detectHyperlinks: wordRegion = " + wordRegion)

            compiler.ask { () =>
              case class Hyperlink(file: Openable, pos: Int) extends IHyperlink {
                def getHyperlinkRegion = wordRegion
                def getTypeLabel = null
                def getHyperlinkText = "Open Declaration"
                def open = {
                  EditorUtility.openInEditor(file, true) match {
                    case editor: ITextEditor => editor.selectAndReveal(pos, 0)
                    case _ =>
                  }
                }
              }
              
              import compiler.{log =>_, _}
              typed.left.toOption map ( _ match {
                case Import(expr, sels) => sels find (_.namePos >= pos.start) map (sel => expr.tpe.member(sel.name)) getOrElse NoSymbol
                case Annotated(atp, _) => atp.symbol
                case st : SymTree => st.symbol 
                case t => Tracer.println("unhandled tree " + t); NoSymbol
              }) flatMap { sym => 
                if (sym.isPackage || sym == NoSymbol || sym.isJavaDefined) 
                  None 
                else 
                  compiler.locate(sym, scu) map { case (f, pos) => Hyperlink(f, pos) }
              }
            } map (Array(_ : IHyperlink)) getOrElse {
              ScalaPlugin.plugin.logWarning("!!! Falling back to selection engine for %s!".format(typed.left))
              codeSelect(textEditor, wordRegion, scu)
            }
          }
        })(null)

      case _ => null
    }
=======
  case class Hyperlink(file: Openable, pos: Int)(wordRegion: IRegion)  extends IHyperlink {
    def getHyperlinkRegion = wordRegion
    def getTypeLabel = null
    def getHyperlinkText = "Open Declaration"
    def open = {
      EditorUtility.openInEditor(file, true) match {
        case editor: ITextEditor => editor.selectAndReveal(pos, 0)
        case _ =>
      }
    }
  }
  
  def detectHyperlinks(textEditor: ITextEditor, region: IRegion, canShowMultipleHyperlinks: Boolean): Array[IHyperlink] = {
    if (textEditor == null) // can be null if generated through ScalaPreviewerFactory
      null
    else
      EditorUtility.getEditorInputJavaElement(textEditor, false) match {
        case scu: ScalaCompilationUnit =>
          scu.withSourceFile({ (sourceFile, compiler) =>
            val wordRegion = ScalaWordFinder.findWord(scu.getContents, region.getOffset)
            if (wordRegion == null || wordRegion.getLength == 0)
              null
            else {
              val pos = compiler.rangePos(sourceFile, wordRegion.getOffset, wordRegion.getOffset, wordRegion.getOffset + wordRegion.getLength)

              val response = new compiler.Response[compiler.Tree]
              compiler.askTypeAt(pos, response)
              val typed = response.get

              log("detectHyperlinks: wordRegion = " + wordRegion)
              val hyperlinks: Option[Hyperlink] = compiler.ask { () =>
                import compiler.{ log => _, _ }
                
                typed.left.toOption map {
                  case Import(expr, sels) => sels find (_.namePos >= pos.start) map (sel => expr.tpe.member(sel.name)) getOrElse NoSymbol
                  case Annotated(atp, _)  => atp.symbol
                  case st: SymTree        => st.symbol
                  case t                  => log("unhandled tree " + t); NoSymbol
                } flatMap { sym =>
                  if (sym.isPackage || sym == NoSymbol || sym.isJavaDefined)
                    None
                  else
                    compiler.locate(sym, scu) map { case (f, pos) => Hyperlink(f, pos)(wordRegion) }
                }
              }
              if (!hyperlinks.isDefined) {
                log("!!! Falling back to selection engine for %s!".format(typed.left), Category.ERROR)
                codeSelect(textEditor, wordRegion, scu)
              } else
                Array(hyperlinks.get: IHyperlink)
            }
          })(null)

        case _ => null
      }
>>>>>>> 419d48f1
  }

  //Default path used for selecting.
  def codeSelect(textEditor : ITextEditor, wordRegion : IRegion, scu : ScalaCompilationUnit) : Array[IHyperlink] = {
    try {
      val environment = scu.newSearchableEnvironment()
      val requestor = new ScalaSelectionRequestor(environment.nameLookup, scu)
      val engine = new ScalaSelectionEngine(environment, requestor, scu.getJavaProject.getOptions(true))
      val offset = wordRegion.getOffset
      engine.select(scu, offset, offset + wordRegion.getLength - 1)
      val elements = requestor.getElements

      if (elements.length == 0) 
        null 
      else {
        val qualify = elements.length > 1
        val openAction = new OpenAction(textEditor.asInstanceOf[JavaEditor])
        elements.map(new JavaElementHyperlink(wordRegion, openAction, _, qualify))
      }
    } catch {
      case _ => null
    }    	  
  }
}<|MERGE_RESOLUTION|>--- conflicted
+++ resolved
@@ -30,61 +30,6 @@
     detectHyperlinks(textEditor, region, canShowMultipleHyperlinks)
   }
 
-<<<<<<< HEAD
-  def detectHyperlinks(textEditor: ITextEditor, region: IRegion, canShowMultipleHyperlinks: Boolean): Array[IHyperlink] = {
-	if (textEditor == null) // can be null if generated through ScalaPreviewerFactory
-      null
-    else
-    EditorUtility.getEditorInputJavaElement(textEditor, false) match {
-      case scu: ScalaCompilationUnit =>
-        scu.withSourceFile({ (sourceFile, compiler) =>
-          val wordRegion = ScalaWordFinder.findWord(scu.getContents, region.getOffset)
-          if (wordRegion == null || wordRegion.getLength == 0)
-            null
-          else {
-            val pos = compiler.rangePos(sourceFile, wordRegion.getOffset, wordRegion.getOffset, wordRegion.getOffset + wordRegion.getLength)
-
-            val response = new compiler.Response[compiler.Tree]
-            compiler.askTypeAt(pos, response)
-            val typed = response.get
-
-            Tracer.println("detectHyperlinks: wordRegion = " + wordRegion)
-
-            compiler.ask { () =>
-              case class Hyperlink(file: Openable, pos: Int) extends IHyperlink {
-                def getHyperlinkRegion = wordRegion
-                def getTypeLabel = null
-                def getHyperlinkText = "Open Declaration"
-                def open = {
-                  EditorUtility.openInEditor(file, true) match {
-                    case editor: ITextEditor => editor.selectAndReveal(pos, 0)
-                    case _ =>
-                  }
-                }
-              }
-              
-              import compiler.{log =>_, _}
-              typed.left.toOption map ( _ match {
-                case Import(expr, sels) => sels find (_.namePos >= pos.start) map (sel => expr.tpe.member(sel.name)) getOrElse NoSymbol
-                case Annotated(atp, _) => atp.symbol
-                case st : SymTree => st.symbol 
-                case t => Tracer.println("unhandled tree " + t); NoSymbol
-              }) flatMap { sym => 
-                if (sym.isPackage || sym == NoSymbol || sym.isJavaDefined) 
-                  None 
-                else 
-                  compiler.locate(sym, scu) map { case (f, pos) => Hyperlink(f, pos) }
-              }
-            } map (Array(_ : IHyperlink)) getOrElse {
-              ScalaPlugin.plugin.logWarning("!!! Falling back to selection engine for %s!".format(typed.left))
-              codeSelect(textEditor, wordRegion, scu)
-            }
-          }
-        })(null)
-
-      case _ => null
-    }
-=======
   case class Hyperlink(file: Openable, pos: Int)(wordRegion: IRegion)  extends IHyperlink {
     def getHyperlinkRegion = wordRegion
     def getTypeLabel = null
@@ -114,7 +59,7 @@
               compiler.askTypeAt(pos, response)
               val typed = response.get
 
-              log("detectHyperlinks: wordRegion = " + wordRegion)
+              Tracer.println("detectHyperlinks: wordRegion = " + wordRegion)
               val hyperlinks: Option[Hyperlink] = compiler.ask { () =>
                 import compiler.{ log => _, _ }
                 
@@ -122,7 +67,7 @@
                   case Import(expr, sels) => sels find (_.namePos >= pos.start) map (sel => expr.tpe.member(sel.name)) getOrElse NoSymbol
                   case Annotated(atp, _)  => atp.symbol
                   case st: SymTree        => st.symbol
-                  case t                  => log("unhandled tree " + t); NoSymbol
+                  case t                  => Tracer.println("unhandled tree " + t); NoSymbol
                 } flatMap { sym =>
                   if (sym.isPackage || sym == NoSymbol || sym.isJavaDefined)
                     None
@@ -131,7 +76,7 @@
                 }
               }
               if (!hyperlinks.isDefined) {
-                log("!!! Falling back to selection engine for %s!".format(typed.left), Category.ERROR)
+                ScalaPlugin.plugin.logWarning("!!! Falling back to selection engine for %s!".format(typed.left))
                 codeSelect(textEditor, wordRegion, scu)
               } else
                 Array(hyperlinks.get: IHyperlink)
@@ -140,7 +85,6 @@
 
         case _ => null
       }
->>>>>>> 419d48f1
   }
 
   //Default path used for selecting.
