--- conflicted
+++ resolved
@@ -62,19 +62,7 @@
                   } getOrElse List()
                   case Annotated(atp, _)  => List(atp.symbol)
                   case st: SymTree        => List(st.symbol)
-<<<<<<< HEAD
                   case t                  => Tracer.println("unhandled tree " + t); List()
-                } map { list =>
-                  list.foldLeft(List[IHyperlink]()) { (l, sym) => 
-                    if (sym.isPackage || sym == NoSymbol || sym.isJavaDefined)
-                      l
-                    else
-                      compiler.locate(sym, scu) match {
-                        case Some((f, pos)) => {
-                          val text = sym.kindString + " " + sym.fullName
-                          (Hyperlink(f, pos, text)(wordRegion): IHyperlink)::l
-=======
-                  case t                  => log("unhandled tree " + t); List()
                 } flatMap { list =>
                   val filtered = list filterNot {sym => sym.isPackage || sym == NoSymbol}
                   if (filtered.isEmpty) None else Some(
@@ -88,28 +76,19 @@
                             (Hyperlink(f, pos, wordRegion.getLength, text)(wordRegion): IHyperlink)::l
                           }
                           case _ => l
->>>>>>> 501b6c89
                         }
                     }
                   )
                 }
               }.flatten.headOption
 
-<<<<<<< HEAD
-              if (!hyperlinks.isDefined || hyperlinks.get.isEmpty) {
-                Tracer.println("!!! Falling back to selection engine for %s!".format(typed.left))
-                codeSelect(textEditor, wordRegion, scu)
-              } else
-                hyperlinks.get.toArray
-=======
               hyperlinks match {
                 case None => null // do not try to use codeSelect.
                 case Some(List()) =>
-                  log("!!! Falling back to selection engine for %s!".format(typed.left), Category.ERROR)
+                  Tracer.println("!!! Falling back to selection engine for %s!".format(typed.left))
                   codeSelect(textEditor, wordRegion, scu)
                 case Some(hyperlinks) => hyperlinks.toArray
               }
->>>>>>> 501b6c89
             }
           })(null)
 
