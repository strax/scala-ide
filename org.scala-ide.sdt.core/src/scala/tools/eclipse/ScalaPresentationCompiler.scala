--- conflicted
+++ resolved
@@ -20,13 +20,8 @@
 import scala.tools.nsc.interactive.compat.Settings
 import scala.tools.nsc.interactive.compat.conversions._
 
-<<<<<<< HEAD
-class ScalaPresentationCompiler(settings : Settings)
-  extends Global(settings, new ScalaPresentationCompiler.PresentationReporter)
-=======
 class ScalaPresentationCompiler(project : ScalaProject, settings : Settings)
   extends Global(settings, new ScalaPresentationCompiler.PresentationReporter, project.underlying.getName)
->>>>>>> 501b6c89
   with ScalaStructureBuilder 
   with ScalaIndexBuilder 
   with ScalaMatchLocator
@@ -80,14 +75,14 @@
 
     
   def body(sourceFile : SourceFile) = {
-    val tree = new Response[Tree]
-    askType(sourceFile, false, tree)
+    val response = new Response[Tree]
+    askType(sourceFile, false, response)
     val timeout = IDESettings.timeOutBodyReq.value //Defensive use a timeout see issue_0003 issue_0004
-    tree.get(timeout) match {
+    response.get(timeout) match {
       case None => throw new AsyncGetTimeoutException(timeout, "body(" + sourceFile + ")")
       case Some(x) => x match {
-        case Left(l) => l
-        case Right(r) => throw new AsyncGetException(r, "body(" + sourceFile + ")")
+        case Left(tree) => tree
+        case Right(exc) => throw new AsyncGetException(exc, "body(" + sourceFile + ")")
       }
     }
   }
@@ -105,7 +100,7 @@
         case None => throw new AsyncGetTimeoutException(timeout, "withStructure(" + sourceFile + ")")
         case Some(x) => x match {
           case Left(tree) => tree
-          case Right(r) => throw new AsyncGetException(r, "withStructure(" + sourceFile + ")")
+          case Right(exc) => throw new AsyncGetException(exc, "withStructure(" + sourceFile + ")")
         }
       }      
     }
@@ -124,9 +119,10 @@
       case f: FreshRunReq =>
         println("FreshRunReq in ask:\n" + f)
          None
-      case e @ InvalidCompanions(c1, c2) =>
-        reporter.warning(c1.pos, e.getMessage)
-        None
+// BACK-2.8.1         
+//      case e @ InvalidCompanions(c1, c2) =>
+//        reporter.warning(c1.pos, e.getMessage)
+//        None
       case e =>
         ScalaPlugin.plugin.logError("Error during askOption", e)
         None
@@ -171,12 +167,6 @@
     ScalaPlugin.plugin.logError(msg, t)
     
   def destroy() {
-<<<<<<< HEAD
-=======
-    println("shutting down presentation compiler on project: " + project)
-    // TODO: Why is this needed? (ID)
-    sourceFiles.keysIterator.foreach(_.scheduleReconcile)
->>>>>>> 501b6c89
     askShutdown
   }
 }
