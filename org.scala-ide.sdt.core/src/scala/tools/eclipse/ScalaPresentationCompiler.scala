--- conflicted
+++ resolved
@@ -139,11 +139,6 @@
     ScalaPlugin.plugin.logError(msg, t)
     
   def destroy() {
-<<<<<<< HEAD
-=======
-    println("shutting down presentation compiler on project: " + project)
-    sourceFiles.keysIterator.foreach(_.scheduleReconcile)
->>>>>>> da1c085c
     askShutdown
   }
 }
