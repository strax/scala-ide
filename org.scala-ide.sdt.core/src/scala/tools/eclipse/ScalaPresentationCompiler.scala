--- conflicted
+++ resolved
@@ -5,15 +5,11 @@
 
 package scala.tools.eclipse
 
-<<<<<<< HEAD
 import scala.tools.eclipse.util.Tracer
-=======
-import scala.tools.nsc.interactive.FreshRunReq
->>>>>>> 0922f6c6
 import scala.collection.mutable
 import org.eclipse.jdt.core.compiler.IProblem
 import org.eclipse.jdt.internal.compiler.problem.{ DefaultProblem, ProblemSeverities }
-import scala.tools.nsc.interactive.{Global, InteractiveReporter, Problem}
+import scala.tools.nsc.interactive.{Global, InteractiveReporter, Problem, FreshRunReq}
 import scala.tools.nsc.io.AbstractFile
 import scala.tools.nsc.reporters.Reporter
 import scala.tools.nsc.util.{ BatchSourceFile, Position, SourceFile }
@@ -46,11 +42,7 @@
           case None => put(k, v); v
         }
       }
-<<<<<<< HEAD
-    }
-=======
-    } 
->>>>>>> 0922f6c6
+    }
   }
   
   def askRunLoadedTyped(file : AbstractFile) = {
@@ -73,7 +65,7 @@
         Nil
     }
     Tracer.println("problems of " + file + " : " + b.size)
-    b
+    b.toList
   }
   
   //def problemsOf(scu : IFile) : List[IProblem] = problemsOf(FileUtils.toAbstractFile(scu))
@@ -114,31 +106,6 @@
     }
     op(tree)
   }
-<<<<<<< HEAD
-  
-  def askReload(scu : AbstractFile, content : Array[Char]) {
-    Tracer.println("askReload 3: " + scu)
-//    sourceFiles.get(scu) match {
-//      case None =>
-//      case Some(f) => {
-        val newF = new BatchSourceFile(scu, content) 
-        Tracer.println("content length :" + content.length)
-        synchronized { sourceFiles(scu) = newF } 
-        askReload(List(newF), new Response[Unit])
-//      }
-//    }
-  }
-  
-  def discardSourceFile(scu : AbstractFile) {
-    Tracer.println("discarding " + scu)
-	synchronized {
-      sourceFiles.get(scu) match {
-        case None =>
-        case Some(source) =>
-          removeUnitOf(source)
-          sourceFiles.remove(scu)
-=======
-
   /** Perform `op' on the compiler thread. Catch all exceptions, and return 
    *  None if an exception occured. TypeError and FreshRunReq are printed to
    *  stdout, all the others are logged in the platform error log.
@@ -157,36 +124,40 @@
         None
     }
   
-  def askReload(scu : ScalaCompilationUnit, content : Array[Char]) {
-    sourceFiles.get(scu) foreach { f =>
-      val newF = new BatchSourceFile(f.file, content)
-      synchronized { sourceFiles(scu) = newF } 
-      askReload(List(newF), new Response[Unit])
-    }
-  }
-  
-  def filesDeleted(files : List[ScalaCompilationUnit]) {
-    println("files deleted:\n" + (files map (_.getPath) mkString "\n"))
+  def askReload(scu : AbstractFile, content : Array[Char]) {
+    Tracer.println("askReload 3: " + scu)
+//    sourceFiles.get(scu) match {
+//      case None =>
+//      case Some(f) => {
+        val newF = new BatchSourceFile(scu, content) 
+        Tracer.println("content length :" + content.length)
+        synchronized { sourceFiles(scu) = newF } 
+        askReload(List(newF), new Response[Unit])
+//      }
+//    }
+  }
+  
+  def filesDeleted(files : List[AbstractFile]) {
+    Tracer.println("files deleted:\n" + (files map (_.path) mkString "\n"))
     synchronized {
       val srcs = files.map(sourceFiles remove _).foldLeft(List[SourceFile]()) {
         case (acc, None) => acc
         case (acc, Some(f)) => f::acc
->>>>>>> 0922f6c6
       }
       if (!srcs.isEmpty)
         askFilesDeleted(srcs, new Response[Unit])
     }
   }
 
- def discardSourceFile(scu : ScalaCompilationUnit) {
-   println("discarding " + scu.getPath)
-   synchronized {
-     sourceFiles.get(scu) foreach { source =>
-       removeUnitOf(source)
-       sourceFiles.remove(scu)
-     }
-   }
- }
+  def discardSourceFile(scu : AbstractFile) {
+    Tracer.println("discarding " + scu)
+    synchronized {
+      for (source <- sourceFiles.get(scu)) {
+        removeUnitOf(source)
+        sourceFiles.remove(scu)
+      }
+    }
+  }
 
   override def logError(msg : String, t : Throwable) =
     ScalaPlugin.plugin.logError(msg, t)
