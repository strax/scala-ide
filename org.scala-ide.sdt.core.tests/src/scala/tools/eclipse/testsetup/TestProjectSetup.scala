package scala.tools.eclipse.testsetup

import org.eclipse.core.runtime.Path
import org.eclipse.jdt.core.IPackageFragmentRoot
import org.eclipse.jdt.core.JavaCore
import org.junit.Assert.assertNotNull
import scala.tools.eclipse.ScalaProject
import org.eclipse.jdt.core.ICompilationUnit
import scala.tools.eclipse.javaelements.ScalaSourceFile
import scala.tools.eclipse.javaelements.ScalaCompilationUnit
import org.eclipse.jdt.core.ICompilationUnit
import org.eclipse.jdt.core.IProblemRequestor
import org.eclipse.jdt.core.WorkingCopyOwner
import scala.tools.eclipse.javaelements.ScalaCompilationUnit
import scala.tools.eclipse.javaelements.ScalaSourceFile
import org.eclipse.core.runtime.NullProgressMonitor

import org.mockito.Mockito.{mock, when}

/** Base class for setting up tests that depend on a project found in the test-workspace.
 * 
 *  Subclass this class with an `object'. The initialization will copy the given project
 *  from test-workspace to the target workspace, and retrieve the 'src/' package root in
 *  `srcPackageRoot'.
 *  
 *  Reference the object form your test, so that the constructor is called and the project
 *  setup.
 *  
 *  Example: `object HyperlinkDetectorTests extends TestProjectSetup("hyperlinks")'
 * 
 */
class TestProjectSetup(projectName: String) {
  /** The ScalaProject corresponding to projectName, after copying to the test workspace. */
  lazy val project: ScalaProject = SDTTestUtils.setupProject(projectName)
  
  /** The package root corresponding to /src inside the project. */
  lazy val srcPackageRoot: IPackageFragmentRoot = {
    val javaProject = JavaCore.create(project.underlying)

    javaProject.open(null)
    javaProject.findPackageFragmentRoot(new Path("/%s/src".format(projectName)))
  }

  assertNotNull(srcPackageRoot)

  srcPackageRoot.open(null)
  
  /** Return the compilation unit corresponding to the given path, relative to the src folder.
   *  for example: "scala/collection/Map.scala"
   */
  def compilationUnit(path: String): ICompilationUnit = {
    val segments = path.split("/")
    srcPackageRoot.getPackageFragment(segments.init.mkString(".")).getCompilationUnit(segments.last)
  }
  
<<<<<<< HEAD
  /** Return a sequence of compilation units corresponding to the given paths. */
  def compilationUnits(paths: String*): Seq[ICompilationUnit] =
    paths.map(compilationUnit)
  
  /** Return the Scala compilation unit corresponding to the given path, relative to the src folder.
   *  for example: "scala/collection/Map.scala". 
   */
  def scalaCompilationUnit(path: String): ScalaCompilationUnit =
    compilationUnit(path).asInstanceOf[ScalaCompilationUnit]

  /** Return a sequence of Scala compilation units corresponding to the given paths. */
  def scalaCompilationUnits(paths: String*): Seq[ScalaCompilationUnit] =
    paths.map(scalaCompilationUnit)
=======
  def scalaCompilationUnit(path: String): ScalaCompilationUnit with ICompilationUnit =
    compilationUnit(path).asInstanceOf[ScalaSourceFile]
>>>>>>> b77ae1bc
  
  def reload(unit: ScalaCompilationUnit) {
    // first, 'open' the file by telling the compiler to load it
    project.withSourceFile(unit) { (src, compiler) =>
      val dummy = new compiler.Response[Unit]
      compiler.askReload(List(src), dummy)
      dummy.get
    }()
  }
  
  def findMarker(marker: String) = new {
    import org.eclipse.jdt.internal.compiler.env.ICompilationUnit
    def in(unit: ICompilationUnit): Seq[Int] = {
    	val contents = unit.getContents()
    	SDTTestUtils.positionsOf(contents, marker)
    }
  }
  
  /** Emulate the opening of a scala source file (i.e., it tries to 
   * reproduce the steps performed by JDT when opening a file in an editor). 
   * 
   * @param srcPath the path to the scala source file 
   * */
  def open(srcPath: String) = {
    val unit = scalaCompilationUnit(srcPath)
    openWorkingCopyFor(unit)
    reload(unit)
    unit
  }
  
  /** Open a working copy of the passed `unit` */
  private def openWorkingCopyFor(unit: ScalaCompilationUnit with ICompilationUnit) {
    val requestor = mock(classOf[IProblemRequestor])
    // the requestor must be active, or unit.getWorkingCopy won't trigger the Scala
    // structure builder
    when(requestor.isActive()).thenReturn(true)

    val owner = new WorkingCopyOwner() {
      override def getProblemRequestor(unit: org.eclipse.jdt.core.ICompilationUnit): IProblemRequestor = requestor
    }

    // this will trigger the Scala structure builder
    unit.getWorkingCopy(owner, new NullProgressMonitor)
  }
  
  /** Wait until the passed `unit` is entirely typechecked. */
  def waitUntilTypechecked(unit: ScalaCompilationUnit) {
    // give a chance to the background compiler to report the error
    project.withSourceFile(unit) { (source, compiler) =>
      import scala.tools.nsc.interactive.Response
      val res = new Response[compiler.Tree]
      compiler.askLoadedTyped(source, res)
      res.get // wait until unit is typechecked
    }()
  }
}<|MERGE_RESOLUTION|>--- conflicted
+++ resolved
@@ -53,24 +53,20 @@
     srcPackageRoot.getPackageFragment(segments.init.mkString(".")).getCompilationUnit(segments.last)
   }
   
-<<<<<<< HEAD
   /** Return a sequence of compilation units corresponding to the given paths. */
   def compilationUnits(paths: String*): Seq[ICompilationUnit] =
     paths.map(compilationUnit)
   
+  /** Return a sequence of Scala compilation units corresponding to the given paths. */
+  def scalaCompilationUnits(paths: String*): Seq[ScalaCompilationUnit with ICompilationUnit] =
+    paths.map(scalaCompilationUnit)
+
   /** Return the Scala compilation unit corresponding to the given path, relative to the src folder.
    *  for example: "scala/collection/Map.scala". 
    */
-  def scalaCompilationUnit(path: String): ScalaCompilationUnit =
-    compilationUnit(path).asInstanceOf[ScalaCompilationUnit]
-
-  /** Return a sequence of Scala compilation units corresponding to the given paths. */
-  def scalaCompilationUnits(paths: String*): Seq[ScalaCompilationUnit] =
-    paths.map(scalaCompilationUnit)
-=======
   def scalaCompilationUnit(path: String): ScalaCompilationUnit with ICompilationUnit =
     compilationUnit(path).asInstanceOf[ScalaSourceFile]
->>>>>>> b77ae1bc
+
   
   def reload(unit: ScalaCompilationUnit) {
     // first, 'open' the file by telling the compiler to load it
