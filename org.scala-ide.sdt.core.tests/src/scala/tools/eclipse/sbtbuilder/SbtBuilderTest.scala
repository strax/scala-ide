package scala.tools.eclipse
package sbtbuilder

import org.junit.Test
import org.eclipse.core.runtime.NullProgressMonitor
import org.eclipse.core.resources.IncrementalProjectBuilder
import org.eclipse.jdt.core.IJavaModelMarker
import org.eclipse.core.resources.IResource
import org.junit.Assert
import org.eclipse.core.resources.IMarker
import scala.tools.eclipse.testsetup.SDTTestUtils
import org.eclipse.core.resources.IFile
import org.junit.Ignore
import org.junit.Before
import org.mockito.Mockito._
import org.mockito.Matchers.any
import org.eclipse.jdt.core.IProblemRequestor
import org.eclipse.jdt.core.WorkingCopyOwner
import scala.tools.eclipse.javaelements.ScalaSourceFile
<<<<<<< HEAD
=======
import scala.util.matching.Regex
>>>>>>> 93e1ecb2

object SbtBuilderTest extends testsetup.TestProjectSetup("builder")

class SbtBuilderTest {

  import SbtBuilderTest._

  @Before
  def setupWorkspace {
    SDTTestUtils.enableAutoBuild(true)
  }

  @Test def testSimpleBuild() {
    println("building " + project)
    project.clean(new NullProgressMonitor())
    project.underlying.build(IncrementalProjectBuilder.FULL_BUILD, new NullProgressMonitor)

    val units = compilationUnits("test/ja/JClassA.java", "test/sc/ClassA.scala")
    val noErrors = units.forall { unit =>
      val problems = unit.getUnderlyingResource().findMarkers(IJavaModelMarker.JAVA_MODEL_PROBLEM_MARKER, true, IResource.DEPTH_INFINITE)
      println("problems: %s: %s".format(unit, problems.toList))
      problems.isEmpty
    }

    Assert.assertTrue("Build errors found", noErrors)
  }

  @Test def dependencyTest() {

    def rebuild(prj: ScalaProject): List[IMarker] = {
      println("building " + prj)
      prj.underlying.build(IncrementalProjectBuilder.INCREMENTAL_BUILD, new NullProgressMonitor)

      getProblemMarkers()
    }

    def getProblemMarkers(): List[IMarker] = {
      val units = compilationUnits("test/ja/JClassA.java", "test/sc/ClassA.scala", "test/dependency/FooClient.scala").toList
      units.flatMap(SDTTestUtils.findProblemMarkers)
    }

    object depProject extends testsetup.TestProjectSetup("builder-sub")

    println("=== Dependency Test === ")
    project.clean(new NullProgressMonitor())

    val problemsDep = rebuild(depProject.project)
    val problemsOrig = rebuild(project)
    Assert.assertTrue("Should succeed compilation", problemsOrig.isEmpty)

    val fooCU = depProject.compilationUnit("subpack/Foo.scala")
    println("IFile: " + fooCU.getResource().getAdapter(classOf[IFile]).asInstanceOf[IFile])
    SDTTestUtils.changeContentOfFile(depProject.project.underlying, fooCU.getResource().getAdapter(classOf[IFile]).asInstanceOf[IFile], changedFooScala)

    val fooClientCU = scalaCompilationUnit("test/dependency/FooClient.scala")

    println("=== Rebuilding workspace === ")
    SDTTestUtils.workspace.build(IncrementalProjectBuilder.INCREMENTAL_BUILD, null)

    val problems = getProblemMarkers()

<<<<<<< HEAD
    val messages = for (p <- problems) yield p.getAttribute(IMarker.MESSAGE)
    println(messages)

    Assert.assertEquals("Build problems", 2, problems.size)
    Assert.assertEquals("Build Problem should be in FooClient.scala", problems(0).getResource(), fooClientCU.getResource())
    Assert.assertEquals("Number of error messages differ", expectedMessages.size, messages.size)
    Assert.assertEquals("Build error messages differ", expectedMessages.toSet, messages.toSet)
=======
    val errorMessages: List[String] = for (p <- problems) yield p.getAttribute(IMarker.MESSAGE).toString

    Assert.assertEquals("Build problems", 2, problems.size)
    Assert.assertEquals("Build Problem should be in FooClient.scala", problems(0).getResource(), fooClientCU.getResource())
    Assert.assertEquals("Number of error messages differ", expectedMessages.size, errorMessages.size)
    for (error <- errorMessages) {
      Assert.assertTrue("Build error messages differ. Expected: %s, Actual: %s".format(expectedMessages, errorMessages), expectedMessages.exists(similarErrorMessage(error)))
    }
>>>>>>> 93e1ecb2

    fooClientCU.doWithSourceFile { (sf, comp) =>
      comp.askReload(fooClientCU, fooClientCU.getContents()).get // synchronize with the good compiler
    }

    val pcProblems = fooClientCU.asInstanceOf[ScalaSourceFile].getProblems()
    println(pcProblems)
    Assert.assertEquals("Presentation compiler errors.", 2, pcProblems.size)
  }
<<<<<<< HEAD
=======
  
  /** Returns true if the expected regular expression matches the given error message. */
  private def similarErrorMessage(msg: String)(expected: String): Boolean = {
    msg.matches(expected)
  }
>>>>>>> 93e1ecb2

  lazy val changedFooScala = """
    package subpack

class Foo1
"""

<<<<<<< HEAD
  lazy val expectedMessages = List(
    "Foo is not a member of subpack",
=======
  /** Each error message is a regular expression. This allows some variation between compiler versions. */
  lazy val expectedMessages = List(
    "(object )?Foo is not a member of (package )?subpack",
>>>>>>> 93e1ecb2
    "not found: type Foo")
}<|MERGE_RESOLUTION|>--- conflicted
+++ resolved
@@ -17,10 +17,7 @@
 import org.eclipse.jdt.core.IProblemRequestor
 import org.eclipse.jdt.core.WorkingCopyOwner
 import scala.tools.eclipse.javaelements.ScalaSourceFile
-<<<<<<< HEAD
-=======
 import scala.util.matching.Regex
->>>>>>> 93e1ecb2
 
 object SbtBuilderTest extends testsetup.TestProjectSetup("builder")
 
@@ -82,15 +79,6 @@
 
     val problems = getProblemMarkers()
 
-<<<<<<< HEAD
-    val messages = for (p <- problems) yield p.getAttribute(IMarker.MESSAGE)
-    println(messages)
-
-    Assert.assertEquals("Build problems", 2, problems.size)
-    Assert.assertEquals("Build Problem should be in FooClient.scala", problems(0).getResource(), fooClientCU.getResource())
-    Assert.assertEquals("Number of error messages differ", expectedMessages.size, messages.size)
-    Assert.assertEquals("Build error messages differ", expectedMessages.toSet, messages.toSet)
-=======
     val errorMessages: List[String] = for (p <- problems) yield p.getAttribute(IMarker.MESSAGE).toString
 
     Assert.assertEquals("Build problems", 2, problems.size)
@@ -99,7 +87,6 @@
     for (error <- errorMessages) {
       Assert.assertTrue("Build error messages differ. Expected: %s, Actual: %s".format(expectedMessages, errorMessages), expectedMessages.exists(similarErrorMessage(error)))
     }
->>>>>>> 93e1ecb2
 
     fooClientCU.doWithSourceFile { (sf, comp) =>
       comp.askReload(fooClientCU, fooClientCU.getContents()).get // synchronize with the good compiler
@@ -109,14 +96,11 @@
     println(pcProblems)
     Assert.assertEquals("Presentation compiler errors.", 2, pcProblems.size)
   }
-<<<<<<< HEAD
-=======
   
   /** Returns true if the expected regular expression matches the given error message. */
   private def similarErrorMessage(msg: String)(expected: String): Boolean = {
     msg.matches(expected)
   }
->>>>>>> 93e1ecb2
 
   lazy val changedFooScala = """
     package subpack
@@ -124,13 +108,8 @@
 class Foo1
 """
 
-<<<<<<< HEAD
-  lazy val expectedMessages = List(
-    "Foo is not a member of subpack",
-=======
   /** Each error message is a regular expression. This allows some variation between compiler versions. */
   lazy val expectedMessages = List(
     "(object )?Foo is not a member of (package )?subpack",
->>>>>>> 93e1ecb2
     "not found: type Foo")
 }