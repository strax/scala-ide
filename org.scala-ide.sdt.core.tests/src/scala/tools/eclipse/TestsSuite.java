package scala.tools.eclipse;

import scala.tools.eclipse.classpath.ClasspathTests;
import scala.tools.eclipse.completion.CompletionTests;

import scala.tools.eclipse.hyperlinks.HyperlinkDetectorTests;
import scala.tools.eclipse.jcompiler.AbstractMethodVerifierTest;
import scala.tools.eclipse.lexical.ScalaDocumentPartitionerTest;
import scala.tools.eclipse.lexical.ScalaPartitionTokeniserTest;
import scala.tools.eclipse.occurrences.OccurrencesFinderTest;
import scala.tools.eclipse.sbtbuilder.OutputFoldersTest;
import scala.tools.eclipse.sbtbuilder.SbtBuilderTest;
import scala.tools.eclipse.structurebuilder.StructureBuilderTest;
import scala.tools.eclipse.pc.PresentationCompilerTest;
import scala.tools.eclipse.wizards.*;


import org.junit.runner.RunWith;
import org.junit.runners.Suite;


/**
 * To run this class DO NOT FORGET to set the config.ini in the  "configuration" tab.
 * @author ratiu
 */
@RunWith(Suite.class)
@Suite.SuiteClasses({
  ScalaDocumentPartitionerTest.class,
  ScalaPartitionTokeniserTest.class,
  ImportSupportTest.class,
  QualifiedNameSupportTest.class,
  HyperlinkDetectorTests.class,
  OccurrencesFinderTest.class,
  StructureBuilderTest.class,
  CompletionTests.class,
  AbstractMethodVerifierTest.class,
  SbtBuilderTest.class,
  PresentationCompilerTest.class,
  OutputFoldersTest.class,
<<<<<<< HEAD
=======
  ClasspathTests.class,
>>>>>>> f610bfd8
})
class TestsSuite { }<|MERGE_RESOLUTION|>--- conflicted
+++ resolved
@@ -37,9 +37,6 @@
   SbtBuilderTest.class,
   PresentationCompilerTest.class,
   OutputFoldersTest.class,
-<<<<<<< HEAD
-=======
   ClasspathTests.class,
->>>>>>> f610bfd8
 })
 class TestsSuite { }