--- conflicted
+++ resolved
@@ -4,20 +4,12 @@
   <modelVersion>4.0.0</modelVersion>
   <groupId>org.scala-ide</groupId>
   <artifactId>scala-toolchain-for-eclipse</artifactId>
-<<<<<<< HEAD
-  <version>2.8.1</version>
-=======
   <version>2.9.1</version>
->>>>>>> d76383b3
   <name>The Scala Toolchain for Eclipse</name>
   <packaging>pom</packaging>
 
   <properties>
-<<<<<<< HEAD
-    <scala.version>2.8.1</scala.version>
-=======
     <sbt.version>0.11.0</sbt.version>
->>>>>>> d76383b3
     <patch.level>p0002</patch.level>
     <encoding>UTF-8</encoding>
   </properties>
