<?xml version="1.0" encoding="UTF-8"?>
<feature
      id="org.scala-ide.sdt.weaving.feature"
      label="JDT Weaving for Scala"
<<<<<<< HEAD
      version="1.0.0.qualifier"
      provider-name="scala-ide.org">
=======
      version="2.0.0.qualifier"
      provider-name="scala-ide.org">

   <description>
      This feature adds the JDT weaving service to Eclipse. If you
already have a feature that installs it (such as the AspectJ
plugin or the Springsource Tool Suite), please do NOT select
this feature.
   </description>
>>>>>>> d76383b3

   <license url="http://scala-lang.org/downloads/license.html">
      SCALA LICENSE

Copyright (c) 2002-2010 EPFL, Lausanne, unless otherwise specified.
All rights reserved.

This software was developed by the Programming Methods Laboratory of the
Swiss Federal Institute of Technology (EPFL), Lausanne, Switzerland.

Permission to use, copy, modify, and distribute this software in source
or binary form for any purpose with or without fee is hereby granted,
provided that the following conditions are met:

   1. Redistributions of source code must retain the above copyright
      notice, this list of conditions and the following disclaimer.

   2. Redistributions in binary form must reproduce the above copyright
      notice, this list of conditions and the following disclaimer in the
      documentation and/or other materials provided with the distribution.

   3. Neither the name of the EPFL nor the names of its contributors
      may be used to endorse or promote products derived from this
      software without specific prior written permission.


THIS SOFTWARE IS PROVIDED BY THE REGENTS AND CONTRIBUTORS ``AS IS&apos;&apos; AND
ANY EXPRESS OR IMPLIED WARRANTIES, INCLUDING, BUT NOT LIMITED TO, THE
IMPLIED WARRANTIES OF MERCHANTABILITY AND FITNESS FOR A PARTICULAR PURPOSE
ARE DISCLAIMED. IN NO EVENT SHALL THE REGENTS OR CONTRIBUTORS BE LIABLE
FOR ANY DIRECT, INDIRECT, INCIDENTAL, SPECIAL, EXEMPLARY, OR CONSEQUENTIAL
DAMAGES (INCLUDING, BUT NOT LIMITED TO, PROCUREMENT OF SUBSTITUTE GOODS OR
SERVICES; LOSS OF USE, DATA, OR PROFITS; OR BUSINESS INTERRUPTION) HOWEVER
CAUSED AND ON ANY THEORY OF LIABILITY, WHETHER IN CONTRACT, STRICT
LIABILITY, OR TORT (INCLUDING NEGLIGENCE OR OTHERWISE) ARISING IN ANY WAY
OUT OF THE USE OF THIS SOFTWARE, EVEN IF ADVISED OF THE POSSIBILITY OF
SUCH DAMAGE.
   </license>

   <plugin
         id="org.aspectj.runtime"
         download-size="0"
         install-size="0"
         version="0.0.0"
         unpack="false"/>

   <plugin
         id="org.aspectj.weaver"
         download-size="0"
         install-size="0"
         version="0.0.0"
         unpack="false"/>

   <plugin
         id="org.eclipse.contribution.weaving.jdt"
         download-size="0"
         install-size="0"
         version="0.0.0"
         unpack="false"/>

   <plugin
         id="org.eclipse.equinox.weaving.aspectj"
         download-size="0"
         install-size="0"
         version="0.0.0"
         unpack="false"/>

   <plugin
         id="org.eclipse.equinox.weaving.hook"
         download-size="0"
         install-size="0"
         version="0.0.0"
         unpack="false"/>

</feature><|MERGE_RESOLUTION|>--- conflicted
+++ resolved
@@ -2,10 +2,6 @@
 <feature
       id="org.scala-ide.sdt.weaving.feature"
       label="JDT Weaving for Scala"
-<<<<<<< HEAD
-      version="1.0.0.qualifier"
-      provider-name="scala-ide.org">
-=======
       version="2.0.0.qualifier"
       provider-name="scala-ide.org">
 
@@ -15,7 +11,6 @@
 plugin or the Springsource Tool Suite), please do NOT select
 this feature.
    </description>
->>>>>>> d76383b3
 
    <license url="http://scala-lang.org/downloads/license.html">
       SCALA LICENSE
