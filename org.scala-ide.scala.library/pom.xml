--- conflicted
+++ resolved
@@ -5,11 +5,7 @@
   <parent>
     <groupId>org.scala-ide</groupId>
     <artifactId>scala-toolchain-for-eclipse</artifactId>
-<<<<<<< HEAD
-    <version>2.8.1</version>
-=======
     <version>2.9.1</version>
->>>>>>> d76383b3
     <relativePath>../org.scala-ide.build-toolchain/pom.xml</relativePath>
   </parent>
   <artifactId>org.scala-ide.scala.library</artifactId>
@@ -139,11 +135,7 @@
           <instructions>
             <Bundle-SymbolicName>org.scala-ide.scala.library</Bundle-SymbolicName>
             <Bundle-Name>Scala Library for Eclipse</Bundle-Name>
-<<<<<<< HEAD
-            <Bundle-Version>${version.number}-${patch.level}</Bundle-Version>
-=======
             <Bundle-Version>${version.number}${patch.level.suffix}</Bundle-Version>
->>>>>>> d76383b3
             <Bundle-Vendor>scala-ide.org</Bundle-Vendor>
             <Embed-Dependency>*;scope=compile|runtime;inline=false</Embed-Dependency>
             <_exportcontents>scala.reflect;version=${version.number},scala.*;version=${version.number}</_exportcontents>
